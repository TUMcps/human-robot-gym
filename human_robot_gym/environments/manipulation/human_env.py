--- conflicted
+++ resolved
@@ -1361,16 +1361,12 @@
         self.n_collisions_critical = 0
         self.n_goal_reached = 0
 
-<<<<<<< HEAD
-        self.low_level_time = 0
-        self.human_animation_id = np.random.randint(0, len(self.human_animation_data))
-=======
         self._human_animation_ids = np.random.randint(
             0, len(self.human_animation_data), size=self._n_animations_to_sample_at_resets
         )
         self._human_animation_ids_index = 0
 
->>>>>>> 98f5e440
+        self.low_level_time = 0
         self.animation_start_time = 0
         self.animation_time = -1
 
@@ -1462,7 +1458,6 @@
 
         return animation_data
 
-<<<<<<< HEAD
     def _compute_animation_time(self, control_time: float) -> float:
         """Compute the animation time from the control time and the animation start time.
 
@@ -1482,21 +1477,19 @@
         Args:
             animation_start_time (int): Current control time. Used to set the animation start time.
         """
-        self.human_animation_id = np.random.randint(0, len(self.human_animation_data))
+        self._human_animation_ids_index = self._human_animation_ids_index = (
+            (self._human_animation_ids_index + 1) % self._n_animations_to_sample_at_resets
+        )
         self.animation_time = 0
         self.animation_start_time = animation_start_time
 
-    def _control_human(self):
-        """Set the human joint positions according to the human animation files."""
-=======
     def _control_human(self, force_update: bool = False):
         """Set the human joint positions according to the human animation files.
 
         Args:
-            force (bool): Force the human to be controlled
+            force_update (bool): Force the human to be controlled
                 even if the animation time has not changed since the last call.
         """
->>>>>>> 98f5e440
         # <<< Time management and animation selection >>>
         # Convert low level time to human animation time
         control_time = math.floor(
@@ -1505,27 +1498,13 @@
 
         updated_animation_time = self._compute_animation_time(control_time)
         # If the animation time would stay the same, there is no need to update the human.
-<<<<<<< HEAD
-        # if updated_animation_time == self.animation_time:
-        #     return
+        if updated_animation_time == self.animation_time and not force_update:
+            return
 
         self.animation_time = updated_animation_time
         # Check if current animation is finished
         if (self.animation_time > self.human_animation_data[self.human_animation_id][0]["Pelvis_pos_x"].shape[0]-1):
             self._progress_to_next_animation(animation_start_time=control_time)
-=======
-        if control_time - self.animation_start_time == self.animation_time and not force_update:
-            return
-        self.animation_time = control_time - self.animation_start_time
-        # Check if current animation is finished
-        if (self.animation_time > self.human_animation_data[self.human_animation_id][0]["Pelvis_pos_x"].shape[0]-1):
-            # Rotate to next human animation
-            self._human_animation_ids_index = (
-                (self._human_animation_ids_index + 1) % self._n_animations_to_sample_at_resets
-            )
-            self.animation_time = 0
-            self.animation_start_time = control_time
->>>>>>> 98f5e440
 
         human_animation, human_animation_info = self.human_animation_data[self.human_animation_id]
 
