"""This file describes an environment with a human inside.

Adds the possibility to use a failsafe controller on the robots.

Owner:
    Jakob Thumm (JT)

Contributors:
    Julian Balletshofer (JB)

Changelog:
    2.5.22 JT Formatted docstrings
    13.7.22 JB adjusted observation space (sensors) to relative distances eef and L_hand, R_hand, and Head
"""
from typing import Any, Dict, Union, List, Optional, Tuple
<<<<<<< HEAD
from dataclasses import dataclass
from enum import Enum
=======
from enum import IntFlag
>>>>>>> 6d0d537a
import math
import json

import numpy as np
import pickle
from scipy.spatial.transform import Rotation

import pinocchio as pin

from mujoco_py.builder import MujocoException

from robosuite.environments.manipulation.single_arm_env import SingleArmEnv
from robosuite.models.arenas import TableArena
from robosuite.models.tasks import ManipulationTask
import robosuite.utils.macros as macros
from robosuite.robots import SingleArm, Bimanual

# from robosuite.models.objects.primitive.box import BoxObject
from robosuite.utils.observables import Observable, sensor
from robosuite.utils.placement_samplers import UniformRandomSampler, ObjectPositionSampler
from robosuite.utils.transform_utils import quat2mat
from robosuite.utils.control_utils import set_goal_position
from robosuite.models.objects import PrimitiveObject

from human_robot_gym.models.objects.human.human import HumanObject
from human_robot_gym.utils.mjcf_utils import xml_path_completion, rot_to_quat, quat_to_rot
from human_robot_gym.utils.pairing import cantor_pairing
from human_robot_gym.models.robots.manipulators.pinocchio_manipulator_model import (
    PinocchioManipulatorModel,
)
from human_robot_gym.controllers.failsafe_controller.failsafe_controller import (
    FailsafeController,
)
import human_robot_gym.models.objects.obstacle as obstacle


class COLLISION_TYPE(IntFlag):
    """Define the collision types.

    Their order corresponds to the severeness of the collision.
    `HUMAN` collisions may occur without explicit fault of the robot,
    e.g. if the robot remains still and the human moves into the robot.

    The value and fragility of other objects in the scene is not known.
    Accordingly, we mark `STATIC` collisions as more severe than `ROBOT` self-collisions.

    0 - No collision.
    1 - Collision with white-listed objects
    2 - Self-collision or robot-robot collision.
    3 - Collision with the static environment.
    4 - Collision with a human but robot has low speed.
    5 - Collision with a human and robot has high speed.
    """
    NULL = 0
    ALLOWED = 1
    HUMAN = 2
    ROBOT = 4
    STATIC = 8
    HUMAN_CRIT = 16


@dataclass
class HumanEnvState:
    """Dataclass for encapsulating the state of the HumanEnv environment.
    HumanEnv environment states should be fully recoverable from the information stored in this class.

    Attributes:
        sim_state (np.ndarray): State of the mujoco simulation
        human_animation_ids (np.ndarray): List of sampled human animation ids. During the episode this list is
            iterated over and the corresponding human animation is played.
        human_animation_ids_index (int): Index of the current human animation id in the list of human animation ids.
        animation_start_time (int): Start time of the current human animation.
        animation_time (int): Current time of the current human animation.
        low_level_time (int): Current time of the low level controller.
        human_pos_offset (List[float]): Offset of the human position.
        human_rot_offset (List[float]): Offset of the human rotation.
    """
    sim_state: np.ndarray
    human_animation_ids: np.ndarray
    human_animation_ids_index: int
    animation_start_time: int
    animation_time: int
    low_level_time: int
    human_pos_offset: List[float]
    human_rot_offset: List[float]


class HumanEnv(SingleArmEnv):
    """This is the super class for any environment with a human.

    Args:
        robots (str | List[str]): Specification for specific robot arm(s) to be instantiated within this env
            (e.g: `"Sawyer"` would generate one arm; `["Panda", "Panda", "Sawyer"]` would generate three robot arms)
            Note: Must be a single single-arm robot!

        robot_base_offset (None | List[float] | List[List[float]]): Offset (x, y, z) of the robot bases.
            If more than one robot is loaded provide a list of doubles, one for each robot.
            Specify `None` for an offset of (0, 0, 0) for each robot.

        env_configuration (str): Specifies how to position the robots within the environment (default is `"default"`).
            For most single arm environments, this argument has no impact on the robot setup.

        controller_configs (None | str | List[Dict[str, Any]]): If set, contains relevant controller parameters
            for creating a custom controller. Else, uses the default controller for this specific task.
            Should either be single dict if same controller is to be used for all robots or else it should be
            a list of the same length as `robots` param

        gripper_types (str | List[str]): type of gripper, used to instantiate
            gripper models from gripper factory. Default is `"default"`, which is the default grippers(s) associated
            with the robot(s) the `robots` specification. `None` removes the gripper, and any other (valid) model
            overrides the default gripper. Should either be single `str` if same gripper type is to be used for all
            robots or else it should be a list of the same length as the `robots` param

        initialization_noise (Dict[str, Any] | List[Dict[str, Any]]): Dict containing the initialization noise
            parameters. The expected keys and corresponding value types are specified below:

            :`'magnitude'`: The scale factor of uni-variate random noise applied to each of a robot's given initial
                joint positions. Setting this value to `None` or `0.0` results in no noise being applied.
                If `"gaussian"` type of noise is applied then this magnitude scales the standard deviation applied,
                If `"uniform"` type of noise is applied then this magnitude sets the bounds of the sampling range
            :`'type'`: Type of noise to apply. Can either specify `"gaussian"` or `"uniform"`

            Should either be single dict if same noise value is to be used for all robots or else it should be a
            list of the same length as `robots` param

            :Note: Specifying `"default"` will automatically use the default noise settings.
                Specifying `None` will automatically create the required dict with `"magnitude"` set to `0.0`.

        use_camera_obs (bool): if `True`, every observation includes rendered image(s)

        use_object_obs (bool): if `True`, include object information in the observation.

        human_placement_initializer (ObjectPositionSampler): if provided, will
            be used to place the human on every reset, else a `UniformRandomSampler`
            is used by default.

        has_renderer (bool): If `True`, render the simulation state in
            a viewer instead of headless mode.

        has_offscreen_renderer (bool): `True` if using off-screen rendering

        render_camera (str): Name of camera to render if `has_renderer` is `True`. Setting this value to `None`
            will resul` in the default angle being applied, which is useful as it can be dragged / panned by
            the user using the mouse

        render_collision_mesh (bool): `True` if rendering collision meshes in camera. `False` otherwise.

        render_visual_mesh (bool): `True` if rendering visual meshes in camera. `False` otherwise.

        render_gpu_device_id (int): corresponds to the GPU device id to use for offscreen rendering.
            Defaults to `-1`, in which case the device will be inferred from environment variables
            (`GPUS` or `CUDA_VISIBLE_DEVICES`).

        control_freq (float): how many control signals to receive in every second. This sets the amount of
            simulation time that passes between every action input.

        horizon (int): Every episode lasts for exactly `horizon` action steps.

        ignore_done (bool): `True` if never terminating the environment (ignore `horizon`).

        hard_reset (bool): If `True`, re-loads model, sim, and render object upon a `reset` call, else,
            only calls `self.sim.reset` and resets all robosuite-internal variables

        camera_names (str | List[str]): name of camera to be rendered. Should either be single `str` if
            same name is to be used for all cameras' rendering or else it should be a list of cameras to render.

            :Note: At least one camera must be specified if `use_camera_obs` is `True`.

            :Note: To render all robots' cameras of a certain type (e.g.: `"robotview"` or `"eye_in_hand"`), use the
                convention `"all-{name}"` (e.g.: `"all-robotview"`) to automatically render all camera images from each
                robot's camera list).

        camera_heights (int | List[int]): height of camera frame. Should either be single `int` if
            same height is to be used for all cameras' frames or else it should be a list of the same length as
            `camera_names` param.

        camera_widths (int | List[int]): width of camera frame. Should either be single `int` if
            same width is to be used for all cameras' frames or else it should be a list of the same length as
            `camera_names` param.

        camera_depths (bool | List[bool]): `True` if rendering RGB-D, and RGB otherwise. Should either be single
            bool if same depth setting is to be used for all cameras or else it should be a list of the same length as
            `camera_names` param.

        camera_segmentations (None | str | List[str] | List[List[str]]): Camera segmentation(s) to use
            for each camera. Valid options are:

                `None`: no segmentation sensor used
                `'instance'`: segmentation at the class-instance level
                `'class'`: segmentation at the class level
                `'element'`: segmentation at the per-geom level

            If not `None`, multiple types of segmentations can be specified. A [List[str] / str | None] specifies
            [multiple / a single] segmentation(s) to use for all cameras. A List[List[str]] specifies per-camera
            segmentation setting(s) to use.

        renderer (str): string for the renderer to use

        renderer_config (dict): dictionary for the renderer configurations

        use_failsafe_controller (bool): Whether or not the safety shield / failsafe controller should be active

        visualize_failsafe_controller (bool): Whether or not the reachable sets of the failsafe controller should be
            visualized

        visualize_pinocchio (bool): Whether or not pinocchio (collision prevention static env) should be visualized

        control_sample_time (float): Control frequency of the failsafe controller

        human_animation_names (List[str]): Human animations to play

        base_human_pos_offset (List[float]): Base human animation offset

        human_animation_freq (float): Speed of the human animation in fps.

        human_rand (List[float]): Max. randomization of the human [x-pos, y-pos, z-angle]

        n_animations_to_sample_at_resets (int): Length of the list of animations to sample at resets.
            After all animations of the list have been played, restart from the first animation in the list.
            This is done to ensure the same list of animations can be played when loading the env state from a file.

        safe_vel (float): Safe cartesian velocity. The robot is allowed to move with this velocity in the vicinity of
            humans.

        self_collision_safety (float): Safe distance for self collision detection

        seed (int): Random seed for `np.random`

        verbose (bool): If `True`, print out debug information

    Raises:
        AssertionError: [Invalid number of robots specified]
    """
    def __init__(
        self,
        robots: Union[str, List[str]],
        robot_base_offset: Optional[Union[List[float], List[List[float]]]] = None,
        env_configuration: str = "default",
        controller_configs: Optional[Union[str, List[Dict[str, Any]]]] = None,
        gripper_types: Union[str, List[str]] = "default",
        initialization_noise: Union[str, List[str], List[Dict[str, Any]]] = "default",
        use_camera_obs: bool = True,
        use_object_obs: bool = True,
        has_renderer: bool = False,
        has_offscreen_renderer: bool = True,
        render_camera: str = "frontview",
        render_collision_mesh: bool = False,
        render_visual_mesh: bool = True,
        render_gpu_device_id: int = -1,
        control_freq: float = 10,
        horizon: int = 1000,
        ignore_done: bool = False,
        hard_reset: bool = True,
        camera_names: Union[str, List[str]] = "frontview",
        camera_heights: Union[int, List[int]] = 256,
        camera_widths: Union[int, List[int]] = 256,
        camera_depths: Union[bool, List[bool]] = False,
        camera_segmentations: Optional[Union[str, List[str], List[List[str]]]] = None,
        renderer: str = "mujoco",
        renderer_config: Dict[str, Any] = None,
        use_failsafe_controller: bool = True,
        visualize_failsafe_controller: bool = False,
        visualize_pinocchio: bool = False,
        control_sample_time: float = 0.004,
        human_animation_names: List[str] = [
            "CMU/62_01",
            "CMU/62_03",
            "CMU/62_04",
            "CMU/62_07",
            "CMU/62_09",
            "CMU/62_10",
            "CMU/62_12",
            "CMU/62_13",
            "CMU/62_14",
            "CMU/62_15",
            "CMU/62_16",
            "CMU/62_18",
            "CMU/62_19",
            "CMU/62_20",
        ],
        base_human_pos_offset: List[float] = [0.0, 0.0, 0.0],
        human_animation_freq: float = 120,
        human_rand: List[float] = [0.0, 0.0, 0.0],
        n_animations_to_sample_at_resets: int = 10,
        safe_vel: float = 0.001,
        self_collision_safety: float = 0.01,
        seed: int = 0,
        verbose: bool = False,
    ):  # noqa: D107
        macros.SIMULATION_TIMESTEP = control_sample_time
        self.mujoco_arena = None
        self.seed = seed
        self.verbose = verbose
        np.random.seed(self.seed)
        # Robot base offset
        if robot_base_offset is None:
            if isinstance(robots, str) or len(robots) == 1:
                robot_base_offset = [0, 0, 0]
            else:
                robot_base_offset = [[0, 0, 0] for robot in robots]
        self.robot_base_offset = np.array(robot_base_offset)
        # Failsafe controller settings
        self.failsafe_controller = None
        self.control_sample_time = control_sample_time
        self.use_failsafe_controller = use_failsafe_controller
        self.visualize_failsafe_controller = visualize_failsafe_controller
        self.safe_vel = safe_vel
        self.self_collision_safety = self_collision_safety

        # whether to use ground-truth object states
        self.use_object_obs = use_object_obs
        # Objects to create
        self.objects = []
        self.obstacles = []
        self.collision_obstacles_joints = dict()

        # Human animation definition
        self.human_animation_names = human_animation_names

        self.human_animation_data = self._load_human_animation_data(
            human_animation_names=human_animation_names,
            verbose=verbose,
        )

        self.base_human_pos_offset = base_human_pos_offset
        # Input to scipy: quat = [x, y, z, w]
        self.human_base_quat = Rotation.from_quat([0.5, 0.5, 0.5, 0.5])
        self.human_animation_freq = human_animation_freq
        self.low_level_time = int(0)
        self._n_animations_to_sample_at_resets = n_animations_to_sample_at_resets
        self._human_animation_ids = None
        self._human_animation_ids_index = 0
        self.animation_start_time = 0
        self.human_placement_initializer = None
        self.human_rand = human_rand

        # Pinocchio visualizer
        self.visualize_pinocchio = visualize_pinocchio
        if self.visualize_pinocchio:
            self.pin_viz = pin.visualize.MeshcatVisualizer()
            self.pin_viz.initViewer()

        # RL memory
        self.has_collision = False
        self.collision_type = COLLISION_TYPE.NULL
        # List of objects that may collide with the robot (e.g. manipulation objects)
        # Collision with these objects yields CollsiionType.ALLOWED
        # Set up in self._setup_collision_info()
        self.whitelisted_collision_geoms = None

        super().__init__(
            robots=robots,
            env_configuration=env_configuration,
            controller_configs=controller_configs,
            mount_types="default",
            gripper_types=gripper_types,
            initialization_noise=initialization_noise,
            use_camera_obs=use_camera_obs,
            has_renderer=has_renderer,
            has_offscreen_renderer=has_offscreen_renderer,
            render_camera=render_camera,
            render_collision_mesh=render_collision_mesh,
            render_visual_mesh=render_visual_mesh,
            render_gpu_device_id=render_gpu_device_id,
            control_freq=control_freq,
            horizon=horizon,
            ignore_done=ignore_done,
            hard_reset=hard_reset,
            camera_names=camera_names,
            camera_heights=camera_heights,
            camera_widths=camera_widths,
            camera_depths=camera_depths,
            camera_segmentations=camera_segmentations,
            renderer=renderer,
            renderer_config=renderer_config,
        )

        # Override robot controller
        self._create_new_controller()
        self._override_controller()
        # Set the correct position of the robot model if pinocchio is used.
        self._reset_pin_models()
        # Setup collision variables
        self._setup_collision_info()

        self.n_collisions_robot = 0
        self.n_collisions_static = 0
        self.n_collisions_human = 0
        self.n_collisions_critical = 0

    @property
    def human_animation_id(self) -> int:
        """Get the current human animation id in the random list of human animation ids."""
        return self._human_animation_ids[self._human_animation_ids_index]

    def step(self, action):
        """Override base step function.

        Takes a step in simulation with control command `action`.
        Controls the human animation.

        Args:
            action (np.array): Action to execute within the environment
        Returns:
            4-tuple:
                - (OrderedDict) observations from the environment
                - (float) reward from the environment
                - (bool) whether the current episode is completed or not
                - (dict) misc information
        Raises:
            ValueError: [Steps past episode termination]
        """
        if self.done:
            raise ValueError("executing action in terminated episode")

        self.timestep += 1
        # Reset collision variable
        self.has_collision = False
        self.collision_type = COLLISION_TYPE.NULL
        # Since the env.step frequency is slower than the mjsim timestep frequency, the internal controller will output
        # multiple torque commands in between new high level action commands. Therefore, we need to denote via
        # 'policy_step' whether the current step we're taking is simply an internal update of the controller,
        # or an actual policy update
        policy_step = True
        failsafe_intervention = False
        try:
            # Loop through the simulation at the model timestep rate until we're ready to take the next policy step
            # (as defined by the control frequency specified at the environment level)
            for i in range(int(self.control_timestep / self.control_sample_time)):
                self.sim.forward()
                self._human_measurement()
                self._set_human_measurement(self.human_measurement, self.sim.data.time)
                # The first step i=0 is a policy step, the rest not.
                # Only in a policy step, set_goal of controller will be called.
                self._pre_action(action, policy_step)
                if self.use_failsafe_controller and not failsafe_intervention:
                    for i in range(len(self.robots)):
                        if self.robots[i].controller.get_safety() is False:
                            failsafe_intervention = True
                            self.failsafe_interventions += 1
                # Step the simulation n times
                for n in range(int(self.control_sample_time / self.model_timestep)):
                    self._control_human()
                    # If qpos or qvel have been modified directly, the user is required to call forward() before step()
                    # if their udd_callback requires access to MuJoCo state set during the forward dynamics.
                    self.sim.forward()
                    # Collision detection needs to be done before the simulation step.
                    # Otherwise, the velocity of the robot might be influenced by the collision.
                    self._collision_detection()
                    self.sim.step()
                    self._update_observables()
                policy_step = False
                self.low_level_time += 1
        except MujocoException as e:
            # There may occur numerical instabilities since we set the human qpos manually.
            # If this happens, we terminate the episode.
            print("[WARNING] Terminating the episode due to numerical instabilities in the simulation.")
            print(e)
            print("Human animation id: {}".format(self.human_animation_id))
            observations = self._get_observations()
            achieved_goal = self._get_achieved_goal_from_obs(observations)
            desired_goal = self._get_desired_goal_from_obs(observations)
            self.goal_reached = False
            info = self._get_info()
            reward = self._compute_reward(
                achieved_goal=achieved_goal,
                desired_goal=desired_goal,
                info=info
                )
            # Add a penalty for breaking the simulation
            reward -= 10
            done = True
            return observations, reward, done, info
        if (
            self.use_failsafe_controller
            and self.visualize_failsafe_controller
            and self.has_renderer
        ):
            self._visualize_reachable_sets()
        # Note: this is done all at once to avoid floating point inaccuracies
        self.cur_time += self.control_timestep

        if self.viewer_get_obs:
            # observations = self.viewer._get_observations()
            raise NotImplementedError
        else:
            observations = self._get_observations()

        achieved_goal = self._get_achieved_goal_from_obs(observations)
        desired_goal = self._get_desired_goal_from_obs(observations)
        self.goal_reached = self._check_success(
            achieved_goal=achieved_goal,
            desired_goal=desired_goal
            )
        if self.goal_reached:
            self.n_goal_reached += 1
        info = self._get_info()
        reward = self._compute_reward(
            achieved_goal=achieved_goal,
            desired_goal=desired_goal,
            info=info
            )
        done = self._compute_done(
            achieved_goal=achieved_goal,
            desired_goal=desired_goal,
            info=info
            )

        if self.viewer is not None and self.renderer != "mujoco":
            self.viewer.update()

        return observations, reward, done, info

    def check_collision_action(self, action):
        """Checks if the given action collides.
        Checks collisions with static environment and self-collision.
        Requires a pinocchio robot model.

        Args:
            action (np.array): Action to execute

        Returns:
            bool: True: Action collides, False: Action is safe
        """
        # Check if the given action would lead to a direct collision with the environment.
        # Update obstacle positions
        for obs in self.obstacles:
            if obs.name in self.collision_obstacles_joints:
                joint_name = self.collision_obstacles_joints[obs.name][0]
                posrot = self.sim.data.get_joint_qpos(joint_name)
                pos = posrot[0:3]
                rot = quat2mat(posrot[3:7])
                self.collision_obstacles_joints[obs.name][1].set_transform(pos, rot)

        if self.visualize_pinocchio:
            self.visualize_pin(viz=self.pin_viz)

        for robot in self.robots:
            if robot.has_gripper:
                arm_action = action[: robot.controller.control_dim]
            else:
                arm_action = action
            scaled_delta = robot.controller.scale_action(arm_action)
            goal_qpos = set_goal_position(
                delta=scaled_delta,
                current_position=self.sim.data.qpos[robot.joint_indexes],
                position_limit=robot.controller.position_limits,
            )
            if isinstance(robot.robot_model, PinocchioManipulatorModel):
                if not self._check_action_safety(robot.robot_model, goal_qpos):
                    # There are several ways to handle unsafe actions
                    return True
        return False

    def _get_info(self) -> Dict:
        """Return the info dictionary of this step.

        Returns
            info dict containing:
                * collision: whether there was a collision
                * collision_type: type of collision
                * timeout: whether timeout was reached
                * failsafe_intervention: whether the failsafe controller intervened
                    in this step
        """
        n_collisions = (
            self.n_collisions_static + self.n_collisions_robot + self.n_collisions_human + self.n_collisions_critical
        )

        info = {
            "collision": self.has_collision,
            "collision_type": self.collision_type.value,
            "n_collisions": n_collisions,
            "n_collisions_static": self.n_collisions_static,
            "n_collisions_robot": self.n_collisions_robot,
            "n_collisions_human": self.n_collisions_human,
            "n_collisions_critical": self.n_collisions_critical,
            "timeout": (self.timestep >= self.horizon),
            "failsafe_interventions": self.failsafe_interventions,
            "n_goal_reached": self.n_goal_reached
        }
        return info

    def _compute_reward(
        self,
        achieved_goal: Union[List[float], List[List[float]]],
        desired_goal: Union[List[float], List[List[float]]],
        info: Union[Dict, List[Dict]],
    ) -> Union[float, List[float]]:
        """Compute the reward based on the achieved goal, the desired goal, and the info dict.

        This function can either be called for one sample or a list of samples.

        Args:
            achieved_goal: observation of robot state that is relevant for goal
            desired_goal: the desired goal
            info: dictionary containing additional information like collision

        Returns:
            reward (list of rewards)
        """
        if isinstance(info, Dict):
            # Only one sample
            return self.reward(achieved_goal, desired_goal, info)
        else:
            rewards = [
                self.reward(a_g, d_g, i)
                for (a_g, d_g, i) in zip(achieved_goal, desired_goal, info)
            ]
            return rewards

    def _compute_done(
        self,
        achieved_goal: Union[List[float], List[List[float]]],
        desired_goal: Union[List[float], List[List[float]]],
        info: Union[Dict, List[Dict]],
    ) -> Union[bool, List[bool]]:
        """Compute the done flag based on the achieved goal, the desired goal, and the info dict.

        This function can either be called for one sample or a list of samples.

        Args:
            achieved_goal: observation of robot state that is relevant for goal
            desired_goal: the desired goal
            info: dictionary containing additional information like collision
        Returns:
            done (list of dones)
        """
        if isinstance(info, Dict):
            # Only one sample
            return self._check_done(achieved_goal, desired_goal, info)
        else:
            return [
                self._check_done(a_g, d_g, i)
                for (a_g, d_g, i) in zip(achieved_goal, desired_goal, info)
            ]

    def _check_done(
        self, achieved_goal: List[float], desired_goal: List[float], info: Dict
    ) -> bool:
        """Compute the done flag based on the achieved goal, the desired goal, and the info dict.

        This function can only be called for one sample.
        If the robot is in an illegal collision, this function returns done=True.

        Args:
            achieved_goal: observation of robot state that is relevant for goal
            desired_goal: the desired goal
            info: dictionary containing additional information like collision
        Returns:
            done
        """
        return info["collision_type"] not in (COLLISION_TYPE.NULL | COLLISION_TYPE.ALLOWED)

    def _get_achieved_goal_from_obs(
        self, observation: Union[List[float], Dict]
    ) -> List[float]:
        """Extract the achieved goal from the observation.

        Args:
            observation: The observation after the action is executed

        Returns:
            The achieved goal
        """
        return [0]

    def _get_desired_goal_from_obs(
        self, observation: Union[List[float], Dict]
    ) -> List[float]:
        """
        Extract the desired goal from the observation.

        Args:
            - observation: The observation after the action is executed

        Returns:
            - The desired goal
        """
        return [0]

    def _setup_collision_info(self):
        """Set up variables for collision detection.

        Sets self.
            robot_collision_geoms
            human_collision_geoms
        """
        # Collision information of robot links.
        # key = collision id, value = robot id
        self.robot_collision_geoms = dict()
        for i in range(len(self.robots)):
            # Arm elements
            for item in self.robots[i].robot_model.contact_geoms:
                self.robot_collision_geoms[self.sim.model.geom_name2id(item)] = i
            # Gripper elements
            for el in self.robots[i].gripper.contact_geoms:
                self.robot_collision_geoms[self.sim.model.geom_name2id(el)] = i
        # Human elements
        self.human_collision_geoms = {
            self.sim.model.geom_name2id(item) for item in self.human.contact_geoms
        }

        self.whitelisted_collision_geoms = set()

    def _check_action_safety(self, robot_model, q):
        """Check if the robot would collide with the environment in the end position of the given action.

        Args:
            q (np.array): Joint configuration

        Returns:
            True: Robot would NOT collide with the static environment
            False: Robot would collide with the static environment
        """
        # Collision with env
        for collision_obstacle in self.collision_obstacles:
            if robot_model.check_collision(q, collision_obstacle):
                return False
        # Self-collision
        return not robot_model.has_self_collision(q)

    def _determine_geom_contact_type(self, geom_id: int) -> COLLISION_TYPE:
        """Determine to which category the given geom belongs, i.e. which COLLISION_TYPE it is associated with.

        Args:
            geom_id (int): The id of the geom

        Returns:
            COLLISION_TYPE: The associated contact type
        """
        if geom_id in self.robot_collision_geoms:
            return COLLISION_TYPE.ROBOT
        elif geom_id in self.human_collision_geoms:
            return COLLISION_TYPE.HUMAN
        elif geom_id in self.whitelisted_collision_geoms:
            return COLLISION_TYPE.ALLOWED
        else:
            return COLLISION_TYPE.STATIC

    def _on_self_collision_detected(self, contact_geom_1: int, contact_geom_2: int):
        """Perform bookkeeping when a self-collision is detected."""
        if self.verbose:
            print(
                "Self-collision detected between ",
                self.sim.model.geom_id2name(contact_geom_1),
                " and ",
                self.sim.model.geom_id2name(contact_geom_2),
            )

        self.collision_type |= COLLISION_TYPE.ROBOT
        self.n_collisions_robot += 1

    def _on_human_collision_detected(self, robot_contact_geom: int, human_contact_geom: int):
        """Perform bookkeeping when a human-robot collision is detected."""
        if self.verbose:
            print(
                "Human-robot collision detected between ",
                self.sim.model.geom_id2name(human_contact_geom),
                " and ",
                self.sim.model.geom_id2name(robot_contact_geom),
            )
        # <<< This value may not be correct since it rapidely changes BEFORE the collision >>>
        # Ways to handle this:
        # 1) forward dynamic of the robot
        #   --> We need to do this anyway at some point to allow low speed driving
        """
        if contact_type1 == COLLISION_TYPE.ROBOT:
            robot_id = self.robot_collision_geoms[contact.geom1]
        else:
            robot_id = self.robot_collision_geoms[contact.geom2]
        vel_safe = self._check_robot_vel_safe(
            robot_id=robot_id,
            threshold=self.safe_vel,
            q=self.sim.data.qpos[self.robots[robot_id].joint_indexes],
            dq=self.sim.data.qvel[self.robots[robot_id].joint_indexes])
        """
        # 2) Use the velocity of the simulation
        robot_geom_velocity = self.sim.data.geom_xvelp[robot_contact_geom]

        if self.verbose:
            print(f"Robot speed: {robot_geom_velocity}")

        vel_safe = self._check_vel_safe(
            v_arr=robot_geom_velocity, threshold=self.safe_vel,
        )

        if vel_safe:
            self.collision_type |= COLLISION_TYPE.HUMAN
            self.n_collisions_human += 1
            if self.verbose:
                print("Robot at safe speed.")
        else:
            self.collision_type |= COLLISION_TYPE.HUMAN_CRIT
            self.n_collisions_critical += 1
            if self.verbose:
                print("Robot too fast during collision!")

    def _on_allowed_collision_detected(self, robot_contact_geom: int, other_contact_geom: int):
        """Perform bookkeeping when a collision between the robot and a white-listed object is detected."""
        if self.verbose:
            print(
                "Collision with white-listed object detected between ",
                self.sim.model.geom_id2name(other_contact_geom),
                " and ",
                self.sim.model.geom_id2name(robot_contact_geom),
            )

        self.collision_type |= COLLISION_TYPE.ALLOWED

    def _on_static_collision_detected(self, robot_contact_geom: int, other_contact_geom: int):
        """Perform bookkeeping when a collision between the robot and the static environment is detected."""
        if self.verbose:
            print(
                "Collision with static environment detected between ",
                self.sim.model.geom_id2name(other_contact_geom),
                " and ",
                self.sim.model.geom_id2name(robot_contact_geom),
            )
        self.has_collision = True
        self.collision_type |= COLLISION_TYPE.STATIC
        self.n_collisions_static += 1

    def _on_collision_detected(self, contact_type: COLLISION_TYPE, robot_contact_geom: int, other_contact_geom: int):
        """Perform bookkeeping when a collision is detected."""
        self.has_collision = True

        # Self-collision
        if contact_type == COLLISION_TYPE.ROBOT:
            self._on_self_collision_detected(
                contact_geom_1=robot_contact_geom,
                contact_geom_2=other_contact_geom,
            )
        # Collision with the human
        elif contact_type == COLLISION_TYPE.HUMAN:
            self._on_human_collision_detected(
                robot_contact_geom=robot_contact_geom,
                human_contact_geom=other_contact_geom,
            )
        # Collision with a white-listed object
        elif contact_type == COLLISION_TYPE.ALLOWED:
            self._on_allowed_collision_detected(
                robot_contact_geom=robot_contact_geom,
                other_contact_geom=other_contact_geom,
            )
        # Collision with the static environment
        else:
            self._on_static_collision_detected(
                robot_contact_geom=robot_contact_geom,
                other_contact_geom=other_contact_geom,
            )

    def _collision_detection(self):
        """Detect true collisions in the simulation between the robot and the environment.

        Returns:
            CollisionType
        """
        current_robot_collisions = dict()

        # Note that the contact array has more than `ncon` entries,
        # so be careful to only read the valid entries.
        for contact in self.sim.data.contact[:self.sim.data.ncon]:
            contact_type1 = self._determine_geom_contact_type(contact.geom1)
            contact_type2 = self._determine_geom_contact_type(contact.geom2)

            # Only collisions with the robot are considered
            if contact_type1 != COLLISION_TYPE.ROBOT and contact_type2 != COLLISION_TYPE.ROBOT:
                continue

            # Add this collision to the current collision dictionary
            current_robot_collisions[cantor_pairing(contact.geom1, contact.geom2)] = 0
            current_robot_collisions[cantor_pairing(contact.geom2, contact.geom1)] = 0
            # If the current collision already existed previously, skip it to avoid double counting
            if cantor_pairing(contact.geom1, contact.geom2) in self.previous_robot_collisions:
                continue

            if contact_type1 == COLLISION_TYPE.ROBOT:
                self._on_collision_detected(
                    contact_type=contact_type2,
                    robot_contact_geom=contact.geom1,
                    other_contact_geom=contact.geom2,
                )
            else:
                self._on_collision_detected(
                    contact_type=contact_type1,
                    robot_contact_geom=contact.geom2,
                    other_contact_geom=contact.geom1,
                )

        self.previous_robot_collisions = current_robot_collisions
        return self.collision_type

    def _check_robot_vel_safe(self, robot_id, threshold, q, dq):
        """Check if all robot joints have a lower cartesian velocity than the given threshold.

        This assumes that the robot model is of type PinocchioManipulatorModel.

        Args:
            robot_id (int): Id of the robot to check
            threshold (double): Maximal cartesian velocity allowes
            q (np.array): Joint configuration
            dq (np.array): Joint velocity

        Returns:
            True: Cartesian velocity of all joints lower than threshold
            False: Cartesian velocity of any joint higher than threshold
        """
        v_joints = self.model.mujoco_robots[robot_id].get_joint_vel(q, dq)
        # +2: 1 for pinocchio base joint, 1 for fake end joint
        for v_joint in v_joints:
            if not self._check_vel_safe(v_joint, threshold):
                return False
        return True

    def _check_vel_safe(self, v_arr, threshold):
        """Check if all absolute elements of the velocity vector are below the given threshold.

        Args:
            v_arr (array like): First three entries must be [v_x, v_y, v_z]
            threshold (double): Velocity limit

        Returns:
            True: velocity lower or equal than threshold
            False: velocity higher than threshold
        """
        return np.all(np.abs(v_arr[0:3]) <= threshold)

    def _setup_arena(self):
        """Set up the mujoco arena.

        Override this to create custom arenas.
        Must define self.mujoco_arena.
        Define self.objects and self.obstacles here.
        """
        # load model for table top workspace
        self.mujoco_arena = TableArena(
            table_full_size=[1, 1, 0.05],
            table_offset=[0.0, 0.0, 0.8],
            xml=xml_path_completion("arenas/table_arena.xml")
        )

        # Arena always gets set to zero origin
        self._set_origin()

        # Modify default agentview camera
        self._set_mujoco_camera()

        # << OBJECTS >>
        # Objects are elements that can be moved around and manipulated.
        # Create objects
        self.objects = []
        # Placement sampler for objects
        bin_x_half = self.table_full_size[0] / 2 - 0.05
        bin_y_half = self.table_full_size[1] / 2 - 0.05
        self.object_placement_initializer = self._setup_placement_initializer(
            name="ObjectSampler",
            initializer=self.object_placement_initializer,
            objects=self.objects,
            x_range=[-bin_x_half, bin_x_half],
            y_range=[-bin_y_half, bin_y_half],
        )
        # << OBSTACLES >>
        self._setup_collision_objects(
            add_table=True,
            add_base=True,
            safety_margin=0.01
        )
        # Obstacles are elements that the robot should avoid.
        self.obstacles = []
        self.obstacle_placement_initializer = self._setup_placement_initializer(
            name="ObstacleSampler",
            initializer=self.obstacle_placement_initializer,
            objects=self.obstacles,
        )

    def _setup_placement_initializer(
        self,
        name: str,
        initializer: Optional[ObjectPositionSampler] = None,
        objects: List[PrimitiveObject] = [],
        x_range: Tuple[float, float] = (0.0, 0.0),
        y_range: Tuple[float, float] = (0.0, 0.0),
        rotation: Tuple[float, float] = (0, 0),
        rotation_axis: str = "z",
        ensure_object_boundary_in_range: bool = False,
        ensure_valid_placement: bool = False,
        reference_pos: List[float] = [0, 0, 0.8],
        z_offset: float = 0.0,
    ) -> ObjectPositionSampler:
        """Setup a placement initializer.

        Args:
            name (str): Name of the initializer
            initializer (ObjectPositionSampler, optional): Initializer to use. Defaults to None.
            objects (List[PrimitiveObject], optional): Objects to initialize. Defaults to [].
            x_range (Tuple[float, float], optional): Range for x position. Defaults to (0.0, 0.0).
            y_range (Tuple[float, float], optional): Range for y position. Defaults to (0.0, 0.0).
            rotation (Tuple[float, float], optional): Range for rotation. Defaults to (0, 0).
            rotation_axis (str, optional): Rotation axis. Defaults to "z".
            ensure_object_boundary_in_range (bool, optional): Ensure that the object boundary is in range.
                Defaults to False.
            ensure_valid_placement (bool, optional): Ensure that the object is placed on a valid surface.
                Defaults to False.
            reference_pos (List[float], optional): Reference position. Defaults to [0, 0, 0.8].
            z_offset (float, optional): Z offset. Defaults to 0.0.
        Returns:
            ObjectPositionSampler: The initialized initializer
        """
        if initializer is not None:
            initializer.reset()
            initializer.add_objects(objects)
        else:
            initializer = UniformRandomSampler(
                name=name,
                mujoco_objects=objects,
                x_range=x_range,
                y_range=y_range,
                rotation=rotation,
                rotation_axis=rotation_axis,
                ensure_object_boundary_in_range=ensure_object_boundary_in_range,
                ensure_valid_placement=ensure_valid_placement,
                reference_pos=reference_pos,
                z_offset=z_offset
            )
        return initializer

    def _set_origin(self,
                    origin: List[float] = [.0, .0, .0]):
        """Set the origin of the arena.

        Args:
            origin (list of 3 floats): Origin of the arena
        """
        self.mujoco_arena.set_origin(origin)

    def _set_mujoco_camera(
        self,
        camera_name: str = "agentview",
        pos: List[float] = [0.0, -1.5, 1.5],
        quat: List[float] = [-0.0705929, 0.0705929, 0.7035742, 0.7035742],
    ):
        """Set the mujoco camera.

        Args:
            camera_name (str): Name of the camera to be set
            pos (list of 3 floats): Position of the camera
            quat (list of 4 floats): Orientation of the camera as quaternion
        """
        # Modify default agentview camera
        self.mujoco_arena.set_camera(
            camera_name=camera_name,
            pos=pos,
            quat=quat,
        )

    def _setup_collision_objects(
        self,
        collision_objects: List[obstacle.ObstacleBase] = [],
        add_table: bool = True,
        add_base: bool = True,
        safety_margin: float = 0.0
    ):
        """Define the collision objects for pinocchio.

        Args:
            collision_objects (list of ObstacleBase): Additional collision objects
            add_table (bool): Add table collision object
            add_base (bool): Add base collision object
            safety_margin (float): Safety margin to add to the table and base collision objects.
        """
        self.collision_obstacles = collision_objects
        # Obstacles should also have a collision object
        if add_table:
            coll_table = obstacle.Box(
                name="Table",
                x=self.table_full_size[0] + safety_margin,
                y=self.table_full_size[1] + safety_margin,
                z=self.table_offset[2] + safety_margin,
                translation=np.array(
                    [
                        self.table_offset[0],
                        self.table_offset[1],
                        (self.table_offset[2] + safety_margin) / 2,
                    ]
                ),
            )
            self.collision_obstacles.append(coll_table)
        if add_base:
            coll_base = obstacle.Cylinder(
                name="Base",
                r=0.2 + safety_margin,
                z=0.91,
                translation=self.robot_base_offset + np.array([0.0, 0, 0.455]),
            )
            self.collision_obstacles.append(coll_base)
            coll_computer = obstacle.Box(
                name="Computer",
                x=0.3,
                y=0.5,
                z=0.8,
                translation=self.robot_base_offset + np.array([-0.4, 0, 0.35])
            )
            self.collision_obstacles.append(coll_computer)

    def _load_model(self):
        """Define the mujoco models and initialize the manipulation task.

        Define self.human and self.human_placement_initializer.
        The human is always added to the manipulation task.
        """
        super()._load_model()
        # Adjust base pose accordingly
        for i in range(len(self.robots)):
            if self.robot_base_offset.ndim == 2:
                xpos = self.robot_base_offset[i]
            else:
                xpos = self.robot_base_offset
            self.robots[i].robot_model.set_base_xpos(xpos)

        self._setup_arena()
        assert self.mujoco_arena is not None
        # << HUMAN >>
        # Initialize human
        self.human = HumanObject(name="Human")
        # Placement sampler for human
        if self.human_placement_initializer is not None:
            self.human_placement_initializer.reset()
            self.human_placement_initializer.add_objects(self.human)
        else:
            self.human_placement_initializer = UniformRandomSampler(
                name="HumanSampler",
                mujoco_objects=self.human,
                x_range=[-self.human_rand[0], self.human_rand[0]],
                y_range=[-self.human_rand[1], self.human_rand[1]],
                rotation=(-self.human_rand[2], self.human_rand[2]),
                rotation_axis="z",
                ensure_object_boundary_in_range=False,
                ensure_valid_placement=True,
                reference_pos=[0.0, 0.0, 0.0],
                z_offset=0.0,
            )

        # task includes arena, robot, and objects of interest
        self.model = ManipulationTask(
            mujoco_arena=self.mujoco_arena,
            mujoco_robots=[robot.robot_model for robot in self.robots],
            mujoco_objects=[self.human] + self.objects + self.obstacles,
        )

    def _create_new_controller(self):
        """Create a new failsafe controller for all robots."""
        if self.use_failsafe_controller:
            self.failsafe_controller = []
            for i in range(len(self.robots)):
                self.robots[i].controller_config["init_qpos"] = self.robots[i].init_qpos
                self.robots[i].controller_config["base_pos"] = self.robots[i].base_pos
                self.robots[i].controller_config["base_orientation"] = self.robots[
                    i
                ].base_ori
                self.robots[i].controller_config[
                    "control_sample_time"
                ] = self.control_sample_time
                self.failsafe_controller.append(
                    FailsafeController(**self.robots[i].controller_config)
                )
        else:
            self.failsafe_controller = None

    def _override_controller(self):
        """Manually override the controller with the failsafe controller."""
        if self.failsafe_controller is not None:
            for i in range(len(self.robots)):
                self.robots[i].controller = self.failsafe_controller[i]

    def _reset_controller(self):
        """Reset all failsafe controllers."""
        if self.use_failsafe_controller:
            if self.failsafe_controller is None or self.hard_reset or self.deterministic_reset:
                self._create_new_controller()
            else:
                for i in range(len(self.failsafe_controller)):
                    self.failsafe_controller[i].reset(
                        base_pos=self.robots[i].base_pos,
                        base_orientation=self.robots[i].base_ori
                    )
            self._override_controller()
        else:
            self.failsafe_controller = None

    def _set_human_measurement(self, human_measurement, time):
        """Set the human measurement in the failsafe controller.

        Args:
            human_measurement (list[list[double]]): List of human measurements [x, y, z]-joint positions.
                The order of joints is defined in `human.py`
            time (double): Current time
        """
        if self.failsafe_controller is not None:
            for i in range(len(self.robots)):
                self.robots[i].controller.set_human_measurement(human_measurement, time)

    def _setup_references(self):
        """Set up references to important components.

        A reference is typically an index or a list of indices that point to the corresponding elements
        in a flatten array, which is how MuJoCo stores physical simulation data.
        """
        super()._setup_references()
        if self.control_sample_time % self.model_timestep != 0:
            self.control_sample_time = (
                math.floor(self.control_sample_time / self.model_timestep)
                * self.model_timestep
            )

        simulation_step_freq = int(1 / self.model_timestep)
        self.human_animation_step_length = (
            simulation_step_freq / self.human_animation_freq
        )
        assert (
            self.human_animation_step_length >= 1
        ), "No human animation frequency faster than {} Hz is allowed".format(
            self.model_freq
        )
        self.human_joint_addr = []
        self.human_joint_names = []
        for joint_element in self.human.joint_elements:
            for dim in ["_x", "_y", "_z"]:
                joint_name = joint_element + dim
                self.human_joint_names.append(joint_name)
                self.human_joint_addr.append(
                    self.sim.model.get_joint_qpos_addr(
                        self.human.naming_prefix + joint_name
                    )
                )

    def _setup_observables(self):
        """Set up observables to be used for this environment.

        Creates object-based observables if enabled

        Returns:
            OrderedDict: Dictionary mapping observable names to its corresponding Observable object
        """
        observables = super()._setup_observables()

        # low-level object information
        if self.use_object_obs:
            # Get robot prefix and define observables modality
            # TODO: Allow multi-robot here.
            pf = self.robots[0].robot_model.naming_prefix
            modality = "object"

            @sensor(modality=modality)
            def gripper_pos(obs_cache):
                return (
                    obs_cache[f"{pf}eef_pos"]
                    if f"{pf}eef_pos" in obs_cache
                    else np.zeros(3)
                )

            @sensor(modality=modality)
            def human_joint_pos(obs_cache):
                return np.concatenate(
                    [
                        self.sim.data.get_site_xpos("Human_" + joint_element)
                        for joint_element in self.human.obs_joint_elements
                    ],
                    axis=-1,
                )

            @sensor(modality=modality)
            def eef_to_human_lh(obs_cache):
                """Return the distance from the human left hand to the end effector in each world coordinate."""
                if f"{pf}eef_pos" in obs_cache:
                    return self.sim.data.get_site_xpos(self.human.left_hand)[:3] - obs_cache[f"{pf}eef_pos"][:3]
                else:
                    return np.zeros(3)

            @sensor(modality=modality)
            def eef_to_human_rh(obs_cache):
                """Return the distance from the human right hand to the end effector in each world coordinate."""
                if f"{pf}eef_pos" in obs_cache:
                    return self.sim.data.get_site_xpos(self.human.right_hand)[:3] - obs_cache[f"{pf}eef_pos"][:3]
                else:
                    return np.zeros(3)

            @sensor(modality=modality)
            def eef_to_human_head(obs_cache):
                """Return the distance from the human head to the end effector in each world coordinate."""
                if f"{pf}eef_pos" in obs_cache:
                    return self.sim.data.get_site_xpos(self.human.head)[:3] - obs_cache[f"{pf}eef_pos"][:3]
                else:
                    return np.zeros(3)

            sensors = [
                gripper_pos,
                eef_to_human_lh,
                eef_to_human_rh,
                eef_to_human_head]

            names = [s.__name__ for s in sensors]

            # Create observables
            for name, s in zip(names, sensors):
                observables[name] = Observable(
                    name=name,
                    sensor=s,
                    sampling_rate=self.control_freq,
                )

        return observables

    def _reset_internal(self):
        """Reset the simulation internal configurations."""
        super()._reset_internal()

        # Quick fix for an open issue in robosuite:
        # reset the current_action values of all grippers to 0 so that actions prior to the reset have
        # no effect on the next episode
        for robot in self.robots:
            if isinstance(robot, SingleArm):
                if robot.has_gripper:
                    robot.gripper.current_action = np.zeros(robot.gripper.dof)
            elif isinstance(robot, Bimanual):
                for arm in robot.arms:
                    if robot.has_gripper[arm]:
                        robot.gripper[arm].current_action = np.zeros(robot.gripper[arm].dof)

        self._reset_controller()
        self._reset_pin_models()

        # Reset collision information
        self.previous_robot_collisions = dict()
        self.has_collision = False
        self.goal_reached = False
        self.collision_type = COLLISION_TYPE.NULL
        self.failsafe_interventions = 0
        self.n_collisions_static = 0
        self.n_collisions_robot = 0
        self.n_collisions_human = 0
        self.n_collisions_critical = 0
        self.n_goal_reached = 0

        self._human_animation_ids = np.random.randint(
            0, len(self.human_animation_data), size=self._n_animations_to_sample_at_resets
        )
        self._human_animation_ids_index = 0

        self.animation_start_time = 0
        self.low_level_time = 0
        self.animation_time = -1

        # Reset all object positions using initializer sampler if we're not directly loading from an xml
        if not self.deterministic_reset:
            # Sample from the placement initializer for all objects
            human_placements = self.human_placement_initializer.sample()
            object_placements = self.object_placement_initializer.sample()
            obstacle_placements = self.obstacle_placement_initializer.sample()
            # We know we're only setting a single object (the door), so specifically set its pose
            human_pos, human_quat, _ = human_placements[self.human.name]
            self.human_pos_offset = [
                self.base_human_pos_offset[i] + human_pos[i] for i in range(3)
            ]
            self.human_rot_offset = human_quat
            # Loop through all objects and reset their positions
            for obj_pos, obj_quat, obj in object_placements.values():
                self.sim.data.set_joint_qpos(
                    obj.joints[0],
                    np.concatenate([np.array(obj_pos), np.array(obj_quat)]),
                )
            # Loop through all obstacles and reset their positions
            for obs_pos, obs_quat, obs in obstacle_placements.values():
                self.sim.data.set_joint_qpos(
                    obs.joints[0],
                    np.concatenate([np.array(obs_pos), np.array(obs_quat)]),
                )
                if obs.name in self.collision_obstacles_joints:
                    self.collision_obstacles_joints[obs.name][1].set_transform(
                        translation=np.array(obs_pos), rotation=quat2mat(obs_quat)
                    )

    def _reset_pin_models(self):
        """Set the base pose of the pinocchio robots."""
        for robot in self.robots:
            if isinstance(robot.robot_model, PinocchioManipulatorModel):
                rot = quat2mat(robot.base_ori)
                trans = np.eye(4)
                trans[0:3, 0:3] = rot
                trans[0:3, 3] = robot.base_pos
                robot.robot_model.set_base_placement(trans)

    @staticmethod
    def _load_human_animation_data(
        human_animation_names: List[str],
        verbose: bool = False,
    ) -> List[Tuple[Dict[str, Any], Dict[str, Any]]]:
        """Load the human animation data from pickled files and the accompanying info json files.

        Gives a list of tuples of the form (animation_data, animation_info).
        If an animation info file is missing, the animation will be played back without transformation
        (i.e. no scaling, no position offset, no orientation offset).

        Args:
            human_animation_names (List[str]): List of human animation names to load.
            verbose (bool): Whether to print out debug information. Defaults to False.

        Returns:
            List[Tuple[Dict[str, Any], Dict[str, Any]]]: List of tuples of the form (animation_data, animation_info).
        """
        animation_data = []

        for animation_name in human_animation_names:
            try:
                with open(
                    xml_path_completion(f"human/animations/human-robot-animations/{animation_name}.pkl"),
                    "rb",
                ) as pkl_file:
                    animation = pickle.load(pkl_file)
            except Exception as e:
                print(f"Error while loading human animation {pkl_file}: {e}")

            try:
                with open(
                    xml_path_completion(f"human/animations/human-robot-animations/{animation_name}_info.json"),
                    "r",
                ) as info_file:
                    info = json.load(info_file)
            except FileNotFoundError:
                if verbose:
                    print(f"Animation info file not found: {animation_name}_info")
                info = {
                    "position_offset": [0.0, 0.0, 0.0],
                    "orientation_quat": [0.0, 0.0, 0.0, 1.0],
                    "scale": 1.0,
                }

            animation_data.append((animation, info))

        return animation_data

    def _control_human(self):
        """Set the human joint positions according to the human animation files."""
        # <<< Time management and animation selection >>>
        # Convert low level time to human animation time
        control_time = math.floor(
            self.low_level_time / self.human_animation_step_length
        )
        # If the animation time would stay the same, there is no need to update the human.
        if control_time - self.animation_start_time == self.animation_time and False:
            return
        self.animation_time = control_time - self.animation_start_time
        # Check if current animation is finished
        if (self.animation_time > self.human_animation_data[self.human_animation_id][0]["Pelvis_pos_x"].shape[0]-1):
            # Rotate to next human animation
            self._human_animation_ids_index = (
                (self._human_animation_ids_index + 1) % self._n_animations_to_sample_at_resets
            )
            self.animation_time = 0
            self.animation_start_time = control_time

        human_animation, human_animation_info = self.human_animation_data[self.human_animation_id]

        # Root bone transformation
        animation_pos = [
            human_animation["Pelvis_pos_x"][self.animation_time],
            human_animation["Pelvis_pos_y"][self.animation_time],
            human_animation["Pelvis_pos_z"][self.animation_time],
        ]
        animation_offset = human_animation_info["position_offset"]
        # These settings are adjusted to fit the CMU motion capture BVH files!
        human_pos = [
            (animation_pos[0] + animation_offset[0]),
            (animation_pos[1] + animation_offset[1]),
            (animation_pos[2] + animation_offset[2]),
        ]
        # Base rotation (without animation)
        animation_offset_rot = Rotation.from_quat(human_animation_info["orientation_quat"])
        human_rot = self.human_base_quat.__mul__(animation_offset_rot)
        # Apply rotation to position
        human_pos = human_rot.apply(human_pos)
        # Add human base translation
        human_pos = [human_pos[i] + self.human_pos_offset[i] for i in range(3)]
        human_base_rotation = quat_to_rot(self.human_rot_offset)
        human_rot = human_base_rotation.__mul__(human_rot)
        # Animation rotation
        rot = Rotation.from_quat(human_animation["Pelvis_quat"][self.animation_time])
        human_rot = human_rot.__mul__(rot)
        human_quat = rot_to_quat(human_rot)
        # Set base position and rotation
        self.sim.data.set_mocap_pos(self.human.root_body, human_pos)
        self.sim.data.set_mocap_quat(self.human.root_body, human_quat)

        # Set rotation of all other joints
        all_joint_pos = [human_animation[key][self.animation_time] for key in self.human_joint_names]
        self.sim.data.qpos[self.human_joint_addr] = all_joint_pos

    def _human_measurement(self):
        """Retrieve the human measurements and save them to self.human_measurement."""
        self.human_measurement = [
            self.sim.data.get_site_xpos("Human_" + joint_element)
            for joint_element in self.human.joint_elements
        ]

    def _visualize_reachable_sets(self):
        """Visualize the robot and human reachable set."""
        if self.use_failsafe_controller:
            for i in range(len(self.robots)):
                robot_capsules = self.robots[i].controller.get_robot_capsules()
                for cap in robot_capsules:
                    self.viewer.viewer.add_marker(
                        pos=cap.pos,
                        type=3,
                        size=cap.size,
                        mat=cap.mat.flatten(),
                        rgba=[0.0, 0.0, 1.0, 0.2],
                        label="",
                        shininess=0.0,
                    )
                # These should 100% match for all robots.
                human_capsules = self.robots[i].controller.get_human_capsules()
                for cap in human_capsules:
                    self.viewer.viewer.add_marker(
                        pos=cap.pos,
                        type=3,
                        size=cap.size,
                        mat=cap.mat.flatten(),
                        rgba=[0.0, 1.0, 0.0, 0.2],
                        label="",
                        shininess=0.0,
                    )
                # Visualize human joints
                # for joint_element in self.human.joint_elements:
                #    pos = self.sim.data.get_site_xpos("Human_" + joint_element)
                #    self.viewer.viewer.add_marker(pos=pos, type=2, size=[0.05, 0.05, 0.05],
                #       mat=[1.0, 0.0, 0.0, 0.0, 1.0, 0.0, 0.0, 0.0, 1.0],
                #       rgba=[1.0, 0.0, 0.0, 1.0], label="", shininess=0.0)

    @property
    def _visualizations(self):
        """Set the visualization keywords for this environment.

        Returns:
            set: All components that can be individually visualized for this environment
        """
        vis_set = super()._visualizations
        return vis_set

    def visualize_pin(
        self, viz: pin.visualize.MeshcatVisualizer = None
    ) -> pin.visualize.MeshcatVisualizer:
        """Plot the scenario in a Meshcat visualizer.

        Calls the "visualize" function for each Object in the scenario. As Objects are the high-level representation
        of "things" in the Environment, this visualization function uses their high-level plotting functionalities, so
        visual meshes etc. will be chosen if available.
        """
        if viz is None:
            viz = pin.visualize.MeshcatVisualizer()
            viz.initViewer()

        for obs in self.collision_obstacles:
            obs.visualize(viz)

        for robot in self.robots:
            robot.robot_model.visualize(viz)

        return viz

    def render(self, **kwargs):
        """Render the environment.

        Args:
            **kwargs: Keyword arguments for the render function of the viewer.

        Returns:
            np.ndarray: The rendered image.
        """
        self.viewer.render()

    def get_environment_state(self) -> HumanEnvState:
        """Get the current state of the environment. Can be used for storing/loading.

        Returns:
            HumanEnvState: The current state of the environment.
        """
        return HumanEnvState(
            sim_state=self.sim.get_state().flatten(),
            human_animation_ids=self._human_animation_ids,
            human_animation_ids_index=self._human_animation_ids_index,
            animation_start_time=self.animation_start_time,
            animation_time=self.animation_time,
            low_level_time=self.low_level_time,
            human_pos_offset=self.human_pos_offset,
            human_rot_offset=self.human_rot_offset,
        )

    def set_environment_state(self, state: HumanEnvState):
        """Set the current state of the environment. Can be used for storing/loading.

        Args:
            state (HumanEnvState): The state to be set.
        """
        self.sim.reset()
        self.sim.set_state_from_flattened(state.sim_state)
        self._human_animation_ids = state.human_animation_ids
        self._human_animation_ids_index = state.human_animation_ids_index
        self.animation_start_time = state.animation_start_time
        self.animation_time = state.animation_time
        self.low_level_time = state.low_level_time
        self.human_pos_offset = state.human_pos_offset
        self.human_rot_offset = state.human_rot_offset
        self._control_human()
        self.sim.forward()
        self._reset_controller()<|MERGE_RESOLUTION|>--- conflicted
+++ resolved
@@ -13,12 +13,8 @@
     13.7.22 JB adjusted observation space (sensors) to relative distances eef and L_hand, R_hand, and Head
 """
 from typing import Any, Dict, Union, List, Optional, Tuple
-<<<<<<< HEAD
 from dataclasses import dataclass
-from enum import Enum
-=======
 from enum import IntFlag
->>>>>>> 6d0d537a
 import math
 import json
 
