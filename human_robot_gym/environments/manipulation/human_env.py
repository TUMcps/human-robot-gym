"""This file describes an environment with a human inside.

Adds the possibility to use a failsafe controller on the robots.

Owner:
    Jakob Thumm (JT)

Contributors:
    Julian Balletshofer (JB)

Changelog:
    2.5.22 JT Formatted docstrings
    13.7.22 JB adjusted observation space (sensors) to relative distances eef and L_hand, R_hand, and Head
"""
from typing import Any, Dict, Union, List, Optional, Tuple
from dataclasses import dataclass
from enum import IntFlag
import math

import numpy as np
from scipy.spatial.transform import Rotation

import pinocchio as pin

from mujoco_py.builder import MujocoException

from robosuite.environments.manipulation.single_arm_env import SingleArmEnv
from robosuite.models.arenas import TableArena
from robosuite.models.tasks import ManipulationTask
import robosuite.utils.macros as macros
from robosuite.robots import SingleArm, Bimanual

# from robosuite.models.objects.primitive.box import BoxObject
from robosuite.utils.observables import Observable, sensor
from robosuite.utils.placement_samplers import UniformRandomSampler, ObjectPositionSampler
from robosuite.utils.transform_utils import quat2mat
from robosuite.utils.control_utils import set_goal_position
from robosuite.models.objects import PrimitiveObject

from human_robot_gym.models.objects.human.human import HumanObject
from human_robot_gym.utils.mjcf_utils import xml_path_completion, rot_to_quat, quat_to_rot
from human_robot_gym.utils.pairing import cantor_pairing
from human_robot_gym.utils.animation_utils import load_human_animation_data
from human_robot_gym.models.robots.manipulators.pinocchio_manipulator_model import (
    PinocchioManipulatorModel,
)
from human_robot_gym.controllers.failsafe_controller.failsafe_controller import (
    FailsafeController,
)
import human_robot_gym.models.objects.obstacle as obstacle


class COLLISION_TYPE(IntFlag):
    """Define the collision types.

    Their order corresponds to the severeness of the collision.
    `HUMAN` collisions may occur without explicit fault of the robot,
    e.g. if the robot remains still and the human moves into the robot.

    The value and fragility of other objects in the scene is not known.
    Accordingly, we mark `STATIC` collisions as more severe than `ROBOT` self-collisions.

    0 - No collision.
    1 - Collision with white-listed objects
    2 - Self-collision or robot-robot collision.
    3 - Collision with the static environment.
    4 - Collision with a human but robot has low speed.
    5 - Collision with a human and robot has high speed.
    """
    NULL = 0
    ALLOWED = 1
    HUMAN = 2
    ROBOT = 4
    STATIC = 8
    HUMAN_CRIT = 16


@dataclass
class HumanEnvState:
    """Dataclass for encapsulating the state of the HumanEnv environment.
    HumanEnv environment states should be fully recoverable from the information stored in this class.

    Attributes:
        sim_state (np.ndarray): State of the mujoco simulation
        human_animation_ids (np.ndarray): List of sampled human animation ids. During the episode this list is
            iterated over and the corresponding human animation is played.
        human_animation_ids_index (int): Index of the current human animation id in the list of human animation ids.
        animation_start_time (int): Start time of the current human animation.
        animation_time (int): Current time of the current human animation.
        low_level_time (int): Current time of the low level controller.
        human_pos_offset (List[float]): Offset of the human position.
        human_rot_offset (List[float]): Offset of the human rotation.
    """
    sim_state: np.ndarray
    human_animation_ids: np.ndarray
    human_animation_ids_index: int
    animation_start_time: int
    animation_time: int
    low_level_time: int
    human_pos_offset: List[float]
    human_rot_offset: List[float]


class HumanEnv(SingleArmEnv):
    """This is the super class for any environment with a human.

    Args:
        robots (str | List[str]): Specification for specific robot arm(s) to be instantiated within this env
            (e.g: `"Sawyer"` would generate one arm; `["Panda", "Panda", "Sawyer"]` would generate three robot arms)
            Note: Must be a single single-arm robot!

        robot_base_offset (None | List[float] | List[List[float]]): Offset (x, y, z) of the robot bases.
            If more than one robot is loaded provide a list of doubles, one for each robot.
            Specify `None` for an offset of (0, 0, 0) for each robot.

        env_configuration (str): Specifies how to position the robots within the environment (default is `"default"`).
            For most single arm environments, this argument has no impact on the robot setup.

        controller_configs (None | str | List[Dict[str, Any]]): If set, contains relevant controller parameters
            for creating a custom controller. Else, uses the default controller for this specific task.
            Should either be single dict if same controller is to be used for all robots or else it should be
            a list of the same length as `robots` param

        gripper_types (str | List[str]): type of gripper, used to instantiate
            gripper models from gripper factory. Default is `"default"`, which is the default grippers(s) associated
            with the robot(s) the `robots` specification. `None` removes the gripper, and any other (valid) model
            overrides the default gripper. Should either be single `str` if same gripper type is to be used for all
            robots or else it should be a list of the same length as the `robots` param

        initialization_noise (Dict[str, Any] | List[Dict[str, Any]]): Dict containing the initialization noise
            parameters. The expected keys and corresponding value types are specified below:

            :`'magnitude'`: The scale factor of uni-variate random noise applied to each of a robot's given initial
                joint positions. Setting this value to `None` or `0.0` results in no noise being applied.
                If `"gaussian"` type of noise is applied then this magnitude scales the standard deviation applied,
                If `"uniform"` type of noise is applied then this magnitude sets the bounds of the sampling range
            :`'type'`: Type of noise to apply. Can either specify `"gaussian"` or `"uniform"`

            Should either be single dict if same noise value is to be used for all robots or else it should be a
            list of the same length as `robots` param

            :Note: Specifying `"default"` will automatically use the default noise settings.
                Specifying `None` will automatically create the required dict with `"magnitude"` set to `0.0`.

        use_camera_obs (bool): if `True`, every observation includes rendered image(s)

        use_object_obs (bool): if `True`, include object information in the observation.

        human_placement_initializer (ObjectPositionSampler): if provided, will
            be used to place the human on every reset, else a `UniformRandomSampler`
            is used by default.

        has_renderer (bool): If `True`, render the simulation state in
            a viewer instead of headless mode.

        has_offscreen_renderer (bool): `True` if using off-screen rendering

        render_camera (str): Name of camera to render if `has_renderer` is `True`. Setting this value to `None`
            will resul` in the default angle being applied, which is useful as it can be dragged / panned by
            the user using the mouse

        render_collision_mesh (bool): `True` if rendering collision meshes in camera. `False` otherwise.

        render_visual_mesh (bool): `True` if rendering visual meshes in camera. `False` otherwise.

        render_gpu_device_id (int): corresponds to the GPU device id to use for offscreen rendering.
            Defaults to `-1`, in which case the device will be inferred from environment variables
            (`GPUS` or `CUDA_VISIBLE_DEVICES`).

        control_freq (float): how many control signals to receive in every second. This sets the amount of
            simulation time that passes between every action input.

        horizon (int): Every episode lasts for exactly `horizon` action steps.

        ignore_done (bool): `True` if never terminating the environment (ignore `horizon`).

        hard_reset (bool): If `True`, re-loads model, sim, and render object upon a `reset` call, else,
            only calls `self.sim.reset` and resets all robosuite-internal variables

        camera_names (str | List[str]): name of camera to be rendered. Should either be single `str` if
            same name is to be used for all cameras' rendering or else it should be a list of cameras to render.

            :Note: At least one camera must be specified if `use_camera_obs` is `True`.

            :Note: To render all robots' cameras of a certain type (e.g.: `"robotview"` or `"eye_in_hand"`), use the
                convention `"all-{name}"` (e.g.: `"all-robotview"`) to automatically render all camera images from each
                robot's camera list).

        camera_heights (int | List[int]): height of camera frame. Should either be single `int` if
            same height is to be used for all cameras' frames or else it should be a list of the same length as
            `camera_names` param.

        camera_widths (int | List[int]): width of camera frame. Should either be single `int` if
            same width is to be used for all cameras' frames or else it should be a list of the same length as
            `camera_names` param.

        camera_depths (bool | List[bool]): `True` if rendering RGB-D, and RGB otherwise. Should either be single
            bool if same depth setting is to be used for all cameras or else it should be a list of the same length as
            `camera_names` param.

        camera_segmentations (None | str | List[str] | List[List[str]]): Camera segmentation(s) to use
            for each camera. Valid options are:

                `None`: no segmentation sensor used
                `'instance'`: segmentation at the class-instance level
                `'class'`: segmentation at the class level
                `'element'`: segmentation at the per-geom level

            If not `None`, multiple types of segmentations can be specified. A [List[str] / str | None] specifies
            [multiple / a single] segmentation(s) to use for all cameras. A List[List[str]] specifies per-camera
            segmentation setting(s) to use.

        renderer (str): string for the renderer to use

        renderer_config (dict): dictionary for the renderer configurations

        shield_type (str): Shield type to use. Valid options are: "OFF", "SSM", and "PFL"

        visualize_failsafe_controller (bool): Whether or not the reachable sets of the failsafe controller should be
            visualized

        visualize_pinocchio (bool): Whether or not pinocchio (collision prevention static env) should be visualized

        control_sample_time (float): Control frequency of the failsafe controller

        human_animation_names (List[str]): Human animations to play

        base_human_pos_offset (List[float]): Base human animation offset

        human_animation_freq (float): Speed of the human animation in fps.

        human_rand (List[float]): Max. randomization of the human [x-pos, y-pos, z-angle]

        n_animations_sampled_per_100_steps (int): How many animations to sample at resets per 100 steps in the horizon.
            After all animations of the list have been played, restart from the first animation in the list.
            This is done to ensure the same list of animations can be played when loading the env state from a file.

        safe_vel (float): Safe cartesian velocity. The robot is allowed to move with this velocity in the vicinity of
            humans.

        self_collision_safety (float): Safe distance for self collision detection

        seed (int): Random seed for `np.random`

        verbose (bool): If `True`, print out debug information

    Raises:
        AssertionError: [Invalid number of robots specified]
    """
    def __init__(
        self,
        robots: Union[str, List[str]],
        robot_base_offset: Optional[Union[List[float], List[List[float]]]] = None,
        env_configuration: str = "default",
        controller_configs: Optional[Union[str, List[Dict[str, Any]]]] = None,
        gripper_types: Union[str, List[str]] = "default",
        initialization_noise: Union[str, List[str], List[Dict[str, Any]]] = "default",
        use_camera_obs: bool = True,
        use_object_obs: bool = True,
        has_renderer: bool = False,
        has_offscreen_renderer: bool = True,
        render_camera: str = "frontview",
        render_collision_mesh: bool = False,
        render_visual_mesh: bool = True,
        render_gpu_device_id: int = -1,
        control_freq: float = 10,
        horizon: int = 1000,
        ignore_done: bool = False,
        hard_reset: bool = True,
        camera_names: Union[str, List[str]] = "frontview",
        camera_heights: Union[int, List[int]] = 256,
        camera_widths: Union[int, List[int]] = 256,
        camera_depths: Union[bool, List[bool]] = False,
        camera_segmentations: Optional[Union[str, List[str], List[List[str]]]] = None,
        renderer: str = "mujoco",
        renderer_config: Dict[str, Any] = None,
        shield_type: str = "SSM",
        visualize_failsafe_controller: bool = False,
        visualize_pinocchio: bool = False,
        control_sample_time: float = 0.004,
        human_animation_names: List[str] = [
            "CMU/62_01",
            "CMU/62_03",
            "CMU/62_04",
            "CMU/62_07",
            "CMU/62_09",
            "CMU/62_10",
            "CMU/62_12",
            "CMU/62_13",
            "CMU/62_14",
            "CMU/62_15",
            "CMU/62_16",
            "CMU/62_18",
            "CMU/62_19",
            "CMU/62_20",
        ],
        base_human_pos_offset: List[float] = [0.0, 0.0, 0.0],
        human_animation_freq: float = 120,
        human_rand: List[float] = [0.0, 0.0, 0.0],
        n_animations_sampled_per_100_steps: int = 5,
        safe_vel: float = 0.001,
        self_collision_safety: float = 0.01,
        seed: int = 0,
        verbose: bool = False,
    ):  # noqa: D107
        macros.SIMULATION_TIMESTEP = control_sample_time
        self.mujoco_arena = None
        self.seed = seed
        self.verbose = verbose
        np.random.seed(self.seed)
        # Robot base offset
        if robot_base_offset is None:
            if isinstance(robots, str) or len(robots) == 1:
                robot_base_offset = [0, 0, 0]
            else:
                robot_base_offset = [[0, 0, 0] for robot in robots]
        self.robot_base_offset = np.array(robot_base_offset)
        # Failsafe controller settings
        self.failsafe_controller = None
        self.control_sample_time = control_sample_time
        # Currently, we always use the failsafe controller.
        # If you want to use a different kind of controller, you can set this to False.
        # If you want to deactivate the failsafe controller, set shield_type to "OFF"
        self.use_failsafe_controller = True
        self.shield_type = shield_type
        self.visualize_failsafe_controller = visualize_failsafe_controller
        self.safe_vel = safe_vel
        self.self_collision_safety = self_collision_safety

        # whether to use ground-truth object states
        self.use_object_obs = use_object_obs
        # Objects to create
        self.objects = []
        self.obstacles = []
        self.collision_obstacles_joints = dict()

        # Human animation definition
        self.human_animation_names = human_animation_names

        self.human_animation_data = load_human_animation_data(
            human_animation_names=human_animation_names,
            verbose=verbose,
        )

        self.base_human_pos_offset = base_human_pos_offset
        # Input to scipy: quat = [x, y, z, w]
        self.human_base_quat = Rotation.from_quat([0.5, 0.5, 0.5, 0.5])
        self.human_animation_freq = human_animation_freq
        self.low_level_time = int(0)
        self._n_animations_to_sample_at_resets = int(
            horizon * n_animations_sampled_per_100_steps / 100
        )
        self._human_animation_ids = None
        self._human_animation_ids_index = 0
        self.animation_start_time = 0
        self.human_placement_initializer = None
        self.human_rand = human_rand

        # Pinocchio visualizer
        self.visualize_pinocchio = visualize_pinocchio
        if self.visualize_pinocchio:
            self.pin_viz = pin.visualize.MeshcatVisualizer()
            self.pin_viz.initViewer()

        # RL memory
        self.has_collision = False
        self.collision_type = COLLISION_TYPE.NULL
        # List of objects that may collide with the robot (e.g. manipulation objects)
        # Collision with these objects yields CollsiionType.ALLOWED
        # Set up in self._setup_collision_info()
        self.whitelisted_collision_geoms = None

        super().__init__(
            robots=robots,
            env_configuration=env_configuration,
            controller_configs=controller_configs,
            mount_types="default",
            gripper_types=gripper_types,
            initialization_noise=initialization_noise,
            use_camera_obs=use_camera_obs,
            has_renderer=has_renderer,
            has_offscreen_renderer=has_offscreen_renderer,
            render_camera=render_camera,
            render_collision_mesh=render_collision_mesh,
            render_visual_mesh=render_visual_mesh,
            render_gpu_device_id=render_gpu_device_id,
            control_freq=control_freq,
            horizon=horizon,
            ignore_done=ignore_done,
            hard_reset=hard_reset,
            camera_names=camera_names,
            camera_heights=camera_heights,
            camera_widths=camera_widths,
            camera_depths=camera_depths,
            camera_segmentations=camera_segmentations,
            renderer=renderer,
            renderer_config=renderer_config,
        )

        # Override robot controller
        self._create_new_controller()
        self._override_controller()
        # Set the correct position of the robot model if pinocchio is used.
        self._reset_pin_models()
        # Setup collision variables
        self._setup_collision_info()

        self.n_collisions_robot = 0
        self.n_collisions_static = 0
        self.n_collisions_human = 0
        self.n_collisions_critical = 0

    @property
    def human_animation_id(self) -> int:
        """Get the current human animation id in the random list of human animation ids."""
        return self._human_animation_ids[self._human_animation_ids_index]

    def step(self, action):
        """Override base step function.

        Takes a step in simulation with control command `action`.
        Controls the human animation.

        Args:
            action (np.array): Action to execute within the environment
        Returns:
            4-tuple:
                - (OrderedDict) observations from the environment
                - (float) reward from the environment
                - (bool) whether the current episode is completed or not
                - (dict) misc information
        Raises:
            ValueError: [Steps past episode termination]
        """
        if self.done:
            raise ValueError("executing action in terminated episode")

        self.timestep += 1
        # Reset collision variable
        self.has_collision = False
        self.collision_type = COLLISION_TYPE.NULL
        # Since the env.step frequency is slower than the mjsim timestep frequency, the internal controller will output
        # multiple torque commands in between new high level action commands. Therefore, we need to denote via
        # 'policy_step' whether the current step we're taking is simply an internal update of the controller,
        # or an actual policy update
        policy_step = True
        failsafe_intervention = False
        try:
            # Loop through the simulation at the model timestep rate until we're ready to take the next policy step
            # (as defined by the control frequency specified at the environment level)
            for i in range(int(self.control_timestep / self.control_sample_time)):
                self.sim.forward()
                self._human_measurement()
                self._set_human_measurement(self.human_measurement, self.sim.data.time)
                # The first step i=0 is a policy step, the rest not.
                # Only in a policy step, set_goal of controller will be called.
                self._pre_action(action, policy_step)
                if self.use_failsafe_controller and not failsafe_intervention:
                    for i in range(len(self.robots)):
                        if self.robots[i].controller.get_safety() is False:
                            failsafe_intervention = True
                            self.failsafe_interventions += 1
                # Step the simulation n times
                for n in range(int(self.control_sample_time / self.model_timestep)):
                    self._control_human(force_update=True)
                    # If qpos or qvel have been modified directly, the user is required to call forward() before step()
                    # if their udd_callback requires access to MuJoCo state set during the forward dynamics.
                    self.sim.forward()
                    # Collision detection needs to be done before the simulation step.
                    # Otherwise, the velocity of the robot might be influenced by the collision.
                    self._collision_detection()
                    self.sim.step()
                    self._update_observables()
                policy_step = False
                self.low_level_time += 1
        except MujocoException as e:
            # There may occur numerical instabilities since we set the human qpos manually.
            # If this happens, we terminate the episode.
            print("[WARNING] Terminating the episode due to numerical instabilities in the simulation.")
            print(e)
            print("Human animation id: {}".format(self.human_animation_id))
            observations = self._get_observations()
            achieved_goal = self._get_achieved_goal_from_obs(observations)
            desired_goal = self._get_desired_goal_from_obs(observations)
            self.goal_reached = False
            info = self._get_info()
            reward = self._compute_reward(
                achieved_goal=achieved_goal,
                desired_goal=desired_goal,
                info=info
                )
            # Add a penalty for breaking the simulation
            reward -= 10
            done = True
            return observations, reward, done, info
        if (
            self.use_failsafe_controller
            and self.visualize_failsafe_controller
            and self.has_renderer
            and self.shield_type != "OFF"
        ):
            self._visualize_reachable_sets()
        # Note: this is done all at once to avoid floating point inaccuracies
        self.cur_time += self.control_timestep

        if self.viewer_get_obs:
            # observations = self.viewer._get_observations()
            raise NotImplementedError
        else:
            observations = self._get_observations()

        achieved_goal = self._get_achieved_goal_from_obs(observations)
        desired_goal = self._get_desired_goal_from_obs(observations)
        self.goal_reached = self._check_success(
            achieved_goal=achieved_goal,
            desired_goal=desired_goal
            )
        if self.goal_reached:
            self.n_goal_reached += 1
        info = self._get_info()
        reward = self._compute_reward(
            achieved_goal=achieved_goal,
            desired_goal=desired_goal,
            info=info
            )
        done = self._compute_done(
            achieved_goal=achieved_goal,
            desired_goal=desired_goal,
            info=info
            )

        if self.viewer is not None and self.renderer != "mujoco":
            self.viewer.update()

        return observations, reward, done, info

    def check_collision_action(self, action):
        """Checks if the given action collides.
        Checks collisions with static environment and self-collision.
        Requires a pinocchio robot model.

        Args:
            action (np.array): Action to execute

        Returns:
            bool: True: Action collides, False: Action is safe
        """
        # Check if the given action would lead to a direct collision with the environment.
        # Update obstacle positions
        for obs in self.obstacles:
            if obs.name in self.collision_obstacles_joints:
                joint_name = self.collision_obstacles_joints[obs.name][0]
                posrot = self.sim.data.get_joint_qpos(joint_name)
                pos = posrot[0:3]
                rot = quat2mat(posrot[3:7])
                self.collision_obstacles_joints[obs.name][1].set_transform(pos, rot)

        if self.visualize_pinocchio:
            self.visualize_pin(viz=self.pin_viz)

        for robot in self.robots:
            if robot.has_gripper:
                arm_action = action[: robot.controller.control_dim]
            else:
                arm_action = action
            scaled_delta = robot.controller.scale_action(arm_action)
            goal_qpos = set_goal_position(
                delta=scaled_delta,
                current_position=self.sim.data.qpos[robot.joint_indexes],
                position_limit=robot.controller.position_limits,
            )
            if isinstance(robot.robot_model, PinocchioManipulatorModel):
                if not self._check_action_safety(robot.robot_model, goal_qpos):
                    # There are several ways to handle unsafe actions
                    return True
        return False

    def _get_info(self) -> Dict:
        """Return the info dictionary of this step.

        Returns
            info dict containing:
                * collision: whether there was a collision
                * collision_type: type of collision
                * timeout: whether timeout was reached
                * failsafe_intervention: whether the failsafe controller intervened
                    in this step
        """
        n_collisions = (
            self.n_collisions_static + self.n_collisions_robot + self.n_collisions_human + self.n_collisions_critical
        )

        info = {
            "collision": self.has_collision,
            "collision_type": self.collision_type.value,
            "n_collisions": n_collisions,
            "n_collisions_static": self.n_collisions_static,
            "n_collisions_robot": self.n_collisions_robot,
            "n_collisions_human": self.n_collisions_human,
            "n_collisions_critical": self.n_collisions_critical,
            "timeout": (self.timestep >= self.horizon),
            "failsafe_interventions": self.failsafe_interventions,
            "n_goal_reached": self.n_goal_reached
        }
        return info

    def _compute_reward(
        self,
        achieved_goal: Union[List[float], List[List[float]]],
        desired_goal: Union[List[float], List[List[float]]],
        info: Union[Dict, List[Dict]],
    ) -> Union[float, List[float]]:
        """Compute the reward based on the achieved goal, the desired goal, and the info dict.

        This function can either be called for one sample or a list of samples.

        Args:
            achieved_goal: observation of robot state that is relevant for goal
            desired_goal: the desired goal
            info: dictionary containing additional information like collision

        Returns:
            reward (list of rewards)
        """
        if isinstance(info, Dict):
            # Only one sample
            return self.reward(achieved_goal, desired_goal, info)
        else:
            rewards = [
                self.reward(a_g, d_g, i)
                for (a_g, d_g, i) in zip(achieved_goal, desired_goal, info)
            ]
            return rewards

    def _compute_done(
        self,
        achieved_goal: Union[List[float], List[List[float]]],
        desired_goal: Union[List[float], List[List[float]]],
        info: Union[Dict, List[Dict]],
    ) -> Union[bool, List[bool]]:
        """Compute the done flag based on the achieved goal, the desired goal, and the info dict.

        This function can either be called for one sample or a list of samples.

        Args:
            achieved_goal: observation of robot state that is relevant for goal
            desired_goal: the desired goal
            info: dictionary containing additional information like collision
        Returns:
            done (list of dones)
        """
        if isinstance(info, Dict):
            # Only one sample
            return self._check_done(achieved_goal, desired_goal, info)
        else:
            return [
                self._check_done(a_g, d_g, i)
                for (a_g, d_g, i) in zip(achieved_goal, desired_goal, info)
            ]

    def _check_done(
        self, achieved_goal: List[float], desired_goal: List[float], info: Dict
    ) -> bool:
        """Compute the done flag based on the achieved goal, the desired goal, and the info dict.

        This function can only be called for one sample.
        If the robot is in an illegal collision, this function returns done=True.

        Args:
            achieved_goal: observation of robot state that is relevant for goal
            desired_goal: the desired goal
            info: dictionary containing additional information like collision
        Returns:
            done
        """
        return info["collision_type"] not in (COLLISION_TYPE.NULL | COLLISION_TYPE.ALLOWED)

    def _get_achieved_goal_from_obs(
        self, observation: Union[List[float], Dict]
    ) -> List[float]:
        """Extract the achieved goal from the observation.

        Args:
            observation: The observation after the action is executed

        Returns:
            The achieved goal
        """
        return [0]

    def _get_desired_goal_from_obs(
        self, observation: Union[List[float], Dict]
    ) -> List[float]:
        """
        Extract the desired goal from the observation.

        Args:
            - observation: The observation after the action is executed

        Returns:
            - The desired goal
        """
        return [0]

    def _setup_collision_info(self):
        """Set up variables for collision detection.

        Sets self.
            robot_collision_geoms
            human_collision_geoms
        """
        # Collision information of robot links.
        # key = collision id, value = robot id
        self.robot_collision_geoms = dict()
        for i in range(len(self.robots)):
            # Arm elements
            for item in self.robots[i].robot_model.contact_geoms:
                self.robot_collision_geoms[self.sim.model.geom_name2id(item)] = i
            # Gripper elements
            for el in self.robots[i].gripper.contact_geoms:
                self.robot_collision_geoms[self.sim.model.geom_name2id(el)] = i
        # Human elements
        self.human_collision_geoms = {
            self.sim.model.geom_name2id(item) for item in self.human.contact_geoms
        }

        self.whitelisted_collision_geoms = set()

    def _check_action_safety(self, robot_model, q):
        """Check if the robot would collide with the environment in the end position of the given action.

        Args:
            q (np.array): Joint configuration

        Returns:
            True: Robot would NOT collide with the static environment
            False: Robot would collide with the static environment
        """
        # Collision with env
        for collision_obstacle in self.collision_obstacles:
            if robot_model.check_collision(q, collision_obstacle):
                return False
        # Self-collision
        return not robot_model.has_self_collision(q)

    def _determine_geom_contact_type(self, geom_id: int) -> COLLISION_TYPE:
        """Determine to which category the given geom belongs, i.e. which COLLISION_TYPE it is associated with.

        Args:
            geom_id (int): The id of the geom

        Returns:
            COLLISION_TYPE: The associated contact type
        """
        if geom_id in self.robot_collision_geoms:
            return COLLISION_TYPE.ROBOT
        elif geom_id in self.human_collision_geoms:
            return COLLISION_TYPE.HUMAN
        elif geom_id in self.whitelisted_collision_geoms:
            return COLLISION_TYPE.ALLOWED
        else:
            return COLLISION_TYPE.STATIC

    def _on_self_collision_detected(self, contact_geom_1: int, contact_geom_2: int):
        """Perform bookkeeping when a self-collision is detected."""
        if self.verbose:
            print(
                "Self-collision detected between ",
                self.sim.model.geom_id2name(contact_geom_1),
                " and ",
                self.sim.model.geom_id2name(contact_geom_2),
            )

        self.collision_type |= COLLISION_TYPE.ROBOT
        self.n_collisions_robot += 1

    def _on_human_collision_detected(self, robot_contact_geom: int, human_contact_geom: int):
        """Perform bookkeeping when a human-robot collision is detected."""
        if self.verbose:
            print(
                "Human-robot collision detected between ",
                self.sim.model.geom_id2name(human_contact_geom),
                " and ",
                self.sim.model.geom_id2name(robot_contact_geom),
            )
        # <<< This value may not be correct since it rapidely changes BEFORE the collision >>>
        # Ways to handle this:
        # 1) forward dynamic of the robot
        #   --> We need to do this anyway at some point to allow low speed driving
        """
        if contact_type1 == COLLISION_TYPE.ROBOT:
            robot_id = self.robot_collision_geoms[contact.geom1]
        else:
            robot_id = self.robot_collision_geoms[contact.geom2]
        vel_safe = self._check_robot_vel_safe(
            robot_id=robot_id,
            threshold=self.safe_vel,
            q=self.sim.data.qpos[self.robots[robot_id].joint_indexes],
            dq=self.sim.data.qvel[self.robots[robot_id].joint_indexes])
        """
        # 2) Use the velocity of the simulation
        robot_geom_velocity = self.sim.data.geom_xvelp[robot_contact_geom]

        if self.verbose:
            print(f"Robot speed: {robot_geom_velocity}")

        vel_safe = self._check_vel_safe(
            v_arr=robot_geom_velocity, threshold=self.safe_vel,
        )

        if vel_safe:
            self.collision_type |= COLLISION_TYPE.HUMAN
            self.n_collisions_human += 1
            if self.verbose:
                print("Robot at safe speed.")
        else:
            self.collision_type |= COLLISION_TYPE.HUMAN_CRIT
            self.n_collisions_critical += 1
            if self.verbose:
                print("Robot too fast during collision!")

    def _on_allowed_collision_detected(self, robot_contact_geom: int, other_contact_geom: int):
        """Perform bookkeeping when a collision between the robot and a white-listed object is detected."""
        if self.verbose:
            print(
                "Collision with white-listed object detected between ",
                self.sim.model.geom_id2name(other_contact_geom),
                " and ",
                self.sim.model.geom_id2name(robot_contact_geom),
            )

        self.collision_type |= COLLISION_TYPE.ALLOWED

    def _on_static_collision_detected(self, robot_contact_geom: int, other_contact_geom: int):
        """Perform bookkeeping when a collision between the robot and the static environment is detected."""
        if self.verbose:
            print(
                "Collision with static environment detected between ",
                self.sim.model.geom_id2name(other_contact_geom),
                " and ",
                self.sim.model.geom_id2name(robot_contact_geom),
            )
        self.has_collision = True
        self.collision_type |= COLLISION_TYPE.STATIC
        self.n_collisions_static += 1

    def _on_collision_detected(self, contact_type: COLLISION_TYPE, robot_contact_geom: int, other_contact_geom: int):
        """Perform bookkeeping when a collision is detected."""
        self.has_collision = True

        # Self-collision
        if contact_type == COLLISION_TYPE.ROBOT:
            self._on_self_collision_detected(
                contact_geom_1=robot_contact_geom,
                contact_geom_2=other_contact_geom,
            )
        # Collision with the human
        elif contact_type == COLLISION_TYPE.HUMAN:
            self._on_human_collision_detected(
                robot_contact_geom=robot_contact_geom,
                human_contact_geom=other_contact_geom,
            )
        # Collision with a white-listed object
        elif contact_type == COLLISION_TYPE.ALLOWED:
            self._on_allowed_collision_detected(
                robot_contact_geom=robot_contact_geom,
                other_contact_geom=other_contact_geom,
            )
        # Collision with the static environment
        else:
            self._on_static_collision_detected(
                robot_contact_geom=robot_contact_geom,
                other_contact_geom=other_contact_geom,
            )

    def _collision_detection(self):
        """Detect true collisions in the simulation between the robot and the environment.

        Returns:
            CollisionType
        """
        current_robot_collisions = dict()

        # Note that the contact array has more than `ncon` entries,
        # so be careful to only read the valid entries.
        for contact in self.sim.data.contact[:self.sim.data.ncon]:
            contact_type1 = self._determine_geom_contact_type(contact.geom1)
            contact_type2 = self._determine_geom_contact_type(contact.geom2)

            # Only collisions with the robot are considered
            if contact_type1 != COLLISION_TYPE.ROBOT and contact_type2 != COLLISION_TYPE.ROBOT:
                continue

            # Add this collision to the current collision dictionary
            current_robot_collisions[cantor_pairing(contact.geom1, contact.geom2)] = 0
            current_robot_collisions[cantor_pairing(contact.geom2, contact.geom1)] = 0
            # If the current collision already existed previously, skip it to avoid double counting
            if cantor_pairing(contact.geom1, contact.geom2) in self.previous_robot_collisions:
                continue

            if contact_type1 == COLLISION_TYPE.ROBOT:
                self._on_collision_detected(
                    contact_type=contact_type2,
                    robot_contact_geom=contact.geom1,
                    other_contact_geom=contact.geom2,
                )
            else:
                self._on_collision_detected(
                    contact_type=contact_type1,
                    robot_contact_geom=contact.geom2,
                    other_contact_geom=contact.geom1,
                )

        self.previous_robot_collisions = current_robot_collisions
        return self.collision_type

    def _check_robot_vel_safe(self, robot_id, threshold, q, dq):
        """Check if all robot joints have a lower cartesian velocity than the given threshold.

        This assumes that the robot model is of type PinocchioManipulatorModel.

        Args:
            robot_id (int): Id of the robot to check
            threshold (double): Maximal cartesian velocity allowes
            q (np.array): Joint configuration
            dq (np.array): Joint velocity

        Returns:
            True: Cartesian velocity of all joints lower than threshold
            False: Cartesian velocity of any joint higher than threshold
        """
        v_joints = self.model.mujoco_robots[robot_id].get_joint_vel(q, dq)
        # +2: 1 for pinocchio base joint, 1 for fake end joint
        for v_joint in v_joints:
            if not self._check_vel_safe(v_joint, threshold):
                return False
        return True

    def _check_vel_safe(self, v_arr, threshold):
        """Check if all absolute elements of the velocity vector are below the given threshold.

        Args:
            v_arr (array like): First three entries must be [v_x, v_y, v_z]
            threshold (double): Velocity limit

        Returns:
            True: velocity lower or equal than threshold
            False: velocity higher than threshold
        """
        return np.all(np.abs(v_arr[0:3]) <= threshold)

    def _setup_arena(self):
        """Set up the mujoco arena.

        Override this to create custom arenas.
        Must define self.mujoco_arena.
        Define self.objects and self.obstacles here.
        """
        # load model for table top workspace
        self.mujoco_arena = TableArena(
            table_full_size=[1, 1, 0.05],
            table_offset=[0.0, 0.0, 0.8],
            xml=xml_path_completion("arenas/table_arena.xml")
        )

        # Arena always gets set to zero origin
        self._set_origin()

        # Modify default agentview camera
        self._set_mujoco_camera()

        # << OBJECTS >>
        # Objects are elements that can be moved around and manipulated.
        # Create objects
        self.objects = []
        # Placement sampler for objects
        bin_x_half = self.table_full_size[0] / 2 - 0.05
        bin_y_half = self.table_full_size[1] / 2 - 0.05
        self.object_placement_initializer = self._setup_placement_initializer(
            name="ObjectSampler",
            initializer=self.object_placement_initializer,
            objects=self.objects,
            x_range=[-bin_x_half, bin_x_half],
            y_range=[-bin_y_half, bin_y_half],
        )
        # << OBSTACLES >>
        self._setup_collision_objects(
            add_table=True,
            add_base=True,
            safety_margin=0.01
        )
        # Obstacles are elements that the robot should avoid.
        self.obstacles = []
        self.obstacle_placement_initializer = self._setup_placement_initializer(
            name="ObstacleSampler",
            initializer=self.obstacle_placement_initializer,
            objects=self.obstacles,
        )

    def _setup_placement_initializer(
        self,
        name: str,
        initializer: Optional[ObjectPositionSampler] = None,
        objects: List[PrimitiveObject] = [],
        x_range: Tuple[float, float] = (0.0, 0.0),
        y_range: Tuple[float, float] = (0.0, 0.0),
        rotation: Tuple[float, float] = (0, 0),
        rotation_axis: str = "z",
        ensure_object_boundary_in_range: bool = False,
        ensure_valid_placement: bool = False,
        reference_pos: List[float] = [0, 0, 0.8],
        z_offset: float = 0.0,
    ) -> ObjectPositionSampler:
        """Setup a placement initializer.

        Args:
            name (str): Name of the initializer
            initializer (ObjectPositionSampler, optional): Initializer to use. Defaults to None.
            objects (List[PrimitiveObject], optional): Objects to initialize. Defaults to [].
            x_range (Tuple[float, float], optional): Range for x position. Defaults to (0.0, 0.0).
            y_range (Tuple[float, float], optional): Range for y position. Defaults to (0.0, 0.0).
            rotation (Tuple[float, float], optional): Range for rotation. Defaults to (0, 0).
            rotation_axis (str, optional): Rotation axis. Defaults to "z".
            ensure_object_boundary_in_range (bool, optional): Ensure that the object boundary is in range.
                Defaults to False.
            ensure_valid_placement (bool, optional): Ensure that the object is placed on a valid surface.
                Defaults to False.
            reference_pos (List[float], optional): Reference position. Defaults to [0, 0, 0.8].
            z_offset (float, optional): Z offset. Defaults to 0.0.
        Returns:
            ObjectPositionSampler: The initialized initializer
        """
        if initializer is not None:
            initializer.reset()
            initializer.add_objects(objects)
        else:
            initializer = UniformRandomSampler(
                name=name,
                mujoco_objects=objects,
                x_range=x_range,
                y_range=y_range,
                rotation=rotation,
                rotation_axis=rotation_axis,
                ensure_object_boundary_in_range=ensure_object_boundary_in_range,
                ensure_valid_placement=ensure_valid_placement,
                reference_pos=reference_pos,
                z_offset=z_offset
            )
        return initializer

    def _set_origin(self,
                    origin: List[float] = [.0, .0, .0]):
        """Set the origin of the arena.

        Args:
            origin (list of 3 floats): Origin of the arena
        """
        self.mujoco_arena.set_origin(origin)

    def _set_mujoco_camera(
        self,
        camera_name: str = "agentview",
        pos: List[float] = [0.0, -1.5, 1.5],
        quat: List[float] = [-0.0705929, 0.0705929, 0.7035742, 0.7035742],
    ):
        """Set the mujoco camera.

        Args:
            camera_name (str): Name of the camera to be set
            pos (list of 3 floats): Position of the camera
            quat (list of 4 floats): Orientation of the camera as quaternion
        """
        # Modify default agentview camera
        self.mujoco_arena.set_camera(
            camera_name=camera_name,
            pos=pos,
            quat=quat,
        )

    def _setup_collision_objects(
        self,
        collision_objects: List[obstacle.ObstacleBase] = [],
        add_table: bool = True,
        add_base: bool = True,
        safety_margin: float = 0.0
    ):
        """Define the collision objects for pinocchio.

        Args:
            collision_objects (list of ObstacleBase): Additional collision objects
            add_table (bool): Add table collision object
            add_base (bool): Add base collision object
            safety_margin (float): Safety margin to add to the table and base collision objects.
        """
        self.collision_obstacles = collision_objects
        # Obstacles should also have a collision object
        if add_table:
            coll_table = obstacle.Box(
                name="Table",
                x=self.table_full_size[0] + safety_margin,
                y=self.table_full_size[1] + safety_margin,
                z=self.table_offset[2] + safety_margin,
                translation=np.array(
                    [
                        self.table_offset[0],
                        self.table_offset[1],
                        (self.table_offset[2] + safety_margin) / 2,
                    ]
                ),
            )
            self.collision_obstacles.append(coll_table)
        if add_base:
            coll_base = obstacle.Cylinder(
                name="Base",
                r=0.2 + safety_margin,
                z=0.91,
                translation=self.robot_base_offset + np.array([0.0, 0, 0.455]),
            )
            self.collision_obstacles.append(coll_base)
            coll_computer = obstacle.Box(
                name="Computer",
                x=0.3,
                y=0.5,
                z=0.8,
                translation=self.robot_base_offset + np.array([-0.4, 0, 0.35])
            )
            self.collision_obstacles.append(coll_computer)

    def _load_model(self):
        """Define the mujoco models and initialize the manipulation task.

        Define self.human and self.human_placement_initializer.
        The human is always added to the manipulation task.
        """
        super()._load_model()
        # Adjust base pose accordingly
        for i in range(len(self.robots)):
            if self.robot_base_offset.ndim == 2:
                xpos = self.robot_base_offset[i]
            else:
                xpos = self.robot_base_offset
            self.robots[i].robot_model.set_base_xpos(xpos)

        self._setup_arena()
        assert self.mujoco_arena is not None
        # << HUMAN >>
        # Initialize human
        self.human = HumanObject(name="Human")
        # Placement sampler for human
        if self.human_placement_initializer is not None:
            self.human_placement_initializer.reset()
            self.human_placement_initializer.add_objects(self.human)
        else:
            self.human_placement_initializer = UniformRandomSampler(
                name="HumanSampler",
                mujoco_objects=self.human,
                x_range=[-self.human_rand[0], self.human_rand[0]],
                y_range=[-self.human_rand[1], self.human_rand[1]],
                rotation=(-self.human_rand[2], self.human_rand[2]),
                rotation_axis="z",
                ensure_object_boundary_in_range=False,
                ensure_valid_placement=True,
                reference_pos=[0.0, 0.0, 0.0],
                z_offset=0.0,
            )

        # task includes arena, robot, and objects of interest
        self.model = ManipulationTask(
            mujoco_arena=self.mujoco_arena,
            mujoco_robots=[robot.robot_model for robot in self.robots],
            mujoco_objects=[self.human] + self.objects + self.obstacles,
        )

    def _create_new_controller(self):
        """Create a new failsafe controller for all robots."""
        if self.use_failsafe_controller:
            self.failsafe_controller = []
            for i in range(len(self.robots)):
                self.robots[i].controller_config["init_qpos"] = self.robots[i].init_qpos
                self.robots[i].controller_config["base_pos"] = self.robots[i].base_pos
                self.robots[i].controller_config["base_orientation"] = self.robots[
                    i
                ].base_ori
                self.robots[i].controller_config[
                    "control_sample_time"
                ] = self.control_sample_time
                self.robots[i].controller_config["shield_type"] = self.shield_type
                self.failsafe_controller.append(
                    FailsafeController(**self.robots[i].controller_config)
                )
        else:
            self.failsafe_controller = None

    def _override_controller(self):
        """Manually override the controller with the failsafe controller."""
        if self.failsafe_controller is not None:
            for i in range(len(self.robots)):
                self.robots[i].controller = self.failsafe_controller[i]

    def _reset_controller(self):
        """Reset all failsafe controllers."""
        if self.use_failsafe_controller:
            if self.failsafe_controller is None or self.hard_reset or self.deterministic_reset:
                self._create_new_controller()
            else:
                for i in range(len(self.failsafe_controller)):
                    self.failsafe_controller[i].reset(
                        base_pos=self.robots[i].base_pos,
                        base_orientation=self.robots[i].base_ori,
                        shield_type=self.shield_type,
                    )
            self._override_controller()
        else:
            self.failsafe_controller = None

    def _set_human_measurement(self, human_measurement, time):
        """Set the human measurement in the failsafe controller.

        Args:
            human_measurement (list[list[double]]): List of human measurements [x, y, z]-joint positions.
                The order of joints is defined in `human.py`
            time (double): Current time
        """
        if self.failsafe_controller is not None:
            for i in range(len(self.robots)):
                self.robots[i].controller.set_human_measurement(human_measurement, time)

    def _setup_references(self):
        """Set up references to important components.

        A reference is typically an index or a list of indices that point to the corresponding elements
        in a flatten array, which is how MuJoCo stores physical simulation data.
        """
        super()._setup_references()
        if self.control_sample_time % self.model_timestep != 0:
            self.control_sample_time = (
                math.floor(self.control_sample_time / self.model_timestep)
                * self.model_timestep
            )

        simulation_step_freq = int(1 / self.model_timestep)
        self.human_animation_step_length = (
            simulation_step_freq / self.human_animation_freq
        )
        assert (
            self.human_animation_step_length >= 1
        ), "No human animation frequency faster than {} Hz is allowed".format(
            self.model_freq
        )
        self.human_joint_addr = []
        self.human_joint_names = []
        for joint_element in self.human.joint_elements:
            for dim in ["_x", "_y", "_z"]:
                joint_name = joint_element + dim
                self.human_joint_names.append(joint_name)
                self.human_joint_addr.append(
                    self.sim.model.get_joint_qpos_addr(
                        self.human.naming_prefix + joint_name
                    )
                )

    def _setup_observables(self):
        """Set up observables to be used for this environment.

        Creates object-based observables if enabled

        Returns:
            OrderedDict: Dictionary mapping observable names to its corresponding Observable object
        """
        observables = super()._setup_observables()

        # low-level object information
        if self.use_object_obs:
            # Get robot prefix and define observables modality
            # TODO: Allow multi-robot here.
            pf = self.robots[0].robot_model.naming_prefix
            modality = "object"

            @sensor(modality=modality)
            def gripper_pos(obs_cache):
                return (
                    obs_cache[f"{pf}eef_pos"]
                    if f"{pf}eef_pos" in obs_cache
                    else np.zeros(3)
                )

            @sensor(modality=modality)
            def gripper_aperture(obs_cache):
                if f"{pf}gripper_qpos" in obs_cache:
                    gripper_qpos = obs_cache[f"{pf}gripper_qpos"]
                    gripper_qpos_range = self.robots[0].gripper.qpos_range
                    normed_qpos = (
                        (gripper_qpos - gripper_qpos_range[0]) / (gripper_qpos_range[1] - gripper_qpos_range[0])
                    )
                    gripper_aperture = np.mean(normed_qpos)
                    return gripper_aperture
                else:
                    return 0

            @sensor(modality=modality)
            def human_joint_pos(obs_cache):
                return np.concatenate(
                    [
                        self.sim.data.get_site_xpos("Human_" + joint_element)
                        for joint_element in self.human.obs_joint_elements
                    ],
                    axis=-1,
                )

            @sensor(modality=modality)
            def vec_eef_to_human_lh(obs_cache):
                """Return the distance from the human left hand to the end effector in each world coordinate."""
                if f"{pf}eef_pos" in obs_cache:
                    return self.sim.data.get_site_xpos(self.human.left_hand)[:3] - obs_cache[f"{pf}eef_pos"][:3]
                else:
                    return np.zeros(3)

            @sensor(modality=modality)
            def dist_eef_to_human_lh(obs_cache):
                if "vec_eef_to_human_lh" in obs_cache:
                    return np.linalg.norm(obs_cache["vec_eef_to_human_lh"])
                else:
                    return 0

            @sensor(modality=modality)
            def vec_eef_to_human_rh(obs_cache):
                """Return the distance from the human right hand to the end effector in each world coordinate."""
                if f"{pf}eef_pos" in obs_cache:
                    return self.sim.data.get_site_xpos(self.human.right_hand)[:3] - obs_cache[f"{pf}eef_pos"][:3]
                else:
                    return np.zeros(3)

            @sensor(modality=modality)
            def dist_eef_to_human_rh(obs_cache):
                if "vec_eef_to_human_rh" in obs_cache:
                    return np.linalg.norm(obs_cache["vec_eef_to_human_rh"])
                else:
                    return 0

            @sensor(modality=modality)
            def vec_eef_to_human_head(obs_cache):
                """Return the distance from the human head to the end effector in each world coordinate."""
                if f"{pf}eef_pos" in obs_cache:
                    return self.sim.data.get_site_xpos(self.human.head)[:3] - obs_cache[f"{pf}eef_pos"][:3]
                else:
                    return np.zeros(3)

            @sensor(modality=modality)
            def dist_eef_to_human_head(obs_cache):
                if "vec_eef_to_human_head" in obs_cache:
                    return np.linalg.norm(obs_cache["vec_eef_to_human_head"])
                else:
                    return 0

            sensors = [
                gripper_pos,
                gripper_aperture,
                vec_eef_to_human_lh,
                dist_eef_to_human_lh,
                vec_eef_to_human_rh,
                dist_eef_to_human_rh,
                vec_eef_to_human_head,
                dist_eef_to_human_head,
            ]

            names = [s.__name__ for s in sensors]

            # Create observables
            for name, s in zip(names, sensors):
                observables[name] = Observable(
                    name=name,
                    sensor=s,
                    sampling_rate=self.control_freq,
                )

        return observables

    def _reset_internal(self):
        """Reset the simulation internal configurations."""
        super()._reset_internal()

        # Quick fix for an open issue in robosuite:
        # reset the current_action values of all grippers to 0 so that actions prior to the reset have
        # no effect on the next episode
        for robot in self.robots:
            if isinstance(robot, SingleArm):
                if robot.has_gripper:
                    robot.gripper.current_action = np.zeros(robot.gripper.dof)
            elif isinstance(robot, Bimanual):
                for arm in robot.arms:
                    if robot.has_gripper[arm]:
                        robot.gripper[arm].current_action = np.zeros(robot.gripper[arm].dof)

        self._reset_controller()
        self._reset_pin_models()

        # Reset collision information
        self.previous_robot_collisions = dict()
        self.has_collision = False
        self.goal_reached = False
        self.collision_type = COLLISION_TYPE.NULL
        self.failsafe_interventions = 0
        self.n_collisions_static = 0
        self.n_collisions_robot = 0
        self.n_collisions_human = 0
        self.n_collisions_critical = 0
        self.n_goal_reached = 0

        self._human_animation_ids = np.random.randint(
            0, len(self.human_animation_data), size=self._n_animations_to_sample_at_resets
        )
        self._human_animation_ids_index = 0

        self.low_level_time = 0
        self.animation_start_time = 0
        self.animation_time = -1

        # Reset all object positions using initializer sampler if we're not directly loading from an xml
        if not self.deterministic_reset:
            # Sample from the placement initializer for all objects
            human_placements = self.human_placement_initializer.sample()
            object_placements = self.object_placement_initializer.sample()
            obstacle_placements = self.obstacle_placement_initializer.sample()
            # We know we're only setting a single object (the door), so specifically set its pose
            human_pos, human_quat, _ = human_placements[self.human.name]
            self.human_pos_offset = [
                self.base_human_pos_offset[i] + human_pos[i] for i in range(3)
            ]
            self.human_rot_offset = human_quat
            # Loop through all objects and reset their positions
            for obj_pos, obj_quat, obj in object_placements.values():
                self.sim.data.set_joint_qpos(
                    obj.joints[0],
                    np.concatenate([np.array(obj_pos), np.array(obj_quat)]),
                )
            # Loop through all obstacles and reset their positions
            for obs_pos, obs_quat, obs in obstacle_placements.values():
                self.sim.data.set_joint_qpos(
                    obs.joints[0],
                    np.concatenate([np.array(obs_pos), np.array(obs_quat)]),
                )
                if obs.name in self.collision_obstacles_joints:
                    self.collision_obstacles_joints[obs.name][1].set_transform(
                        translation=np.array(obs_pos), rotation=quat2mat(obs_quat)
                    )

    def _reset_pin_models(self):
        """Set the base pose of the pinocchio robots."""
        for robot in self.robots:
            if isinstance(robot.robot_model, PinocchioManipulatorModel):
                rot = quat2mat(robot.base_ori)
                trans = np.eye(4)
                trans[0:3, 0:3] = rot
                trans[0:3, 3] = robot.base_pos
                robot.robot_model.set_base_placement(trans)

    def _compute_animation_time(self, control_time: float) -> float:
        """Compute the animation time from the control time and the animation start time.

        Can be overridden to implement custom animation time computation, e.g. for looping, pausing, etc.

        Args:
            control_time (float): Current control time

        Returns:
            float: Animation time
        """
        return control_time - self.animation_start_time

    def _progress_to_next_animation(self, animation_start_time: int):
        """Changes the human animation id during an episode.

        Args:
            animation_start_time (int): Current control time. Used to set the animation start time.
        """
        self._human_animation_ids_index = self._human_animation_ids_index = (
            (self._human_animation_ids_index + 1) % self._n_animations_to_sample_at_resets
        )
        self.animation_time = 0
        self.animation_start_time = animation_start_time

    def _control_human(self, force_update: bool = False):
        """Set the human joint positions according to the human animation files.

        Args:
            force_update (bool): Force the human to be controlled
                even if the animation time has not changed since the last call.
        """
<<<<<<< HEAD
=======
        animation_data = []

        for animation_name in human_animation_names:
            try:
                with open(
                    xml_path_completion(f"human/animations/human-robot-animations/{animation_name}.pkl"),
                    "rb",
                ) as pkl_file:
                    animation = pickle.load(pkl_file)
            except Exception as e:
                print(f"Error while loading human animation {pkl_file}: {e}")

            try:
                with open(
                    xml_path_completion(f"human/animations/human-robot-animations/{animation_name}_info.json"),
                    "r",
                ) as info_file:
                    info = json.load(info_file)
            except FileNotFoundError:
                if verbose:
                    print(f"Animation info file not found: {animation_name}_info")
                info = {
                    "position_offset": [0.0, 0.0, 0.0],
                    "orientation_quat": [0.0, 0.0, 0.0, 1.0],
                    "scale": 1.0,
                }

            animation_data.append((animation, info))

        return animation_data

    def _compute_animation_time(self, control_time: float) -> float:
        """Compute the animation time from the control time and the animation start time.

        Can be overridden to implement custom animation time computation, e.g. for looping, pausing, etc.

        Args:
            control_time (float): Current control time

        Returns:
            float: Animation time
        """
        return control_time - self.animation_start_time

    def _progress_to_next_animation(self, animation_start_time: int):
        """Changes the human animation id during an episode.

        Args:
            animation_start_time (int): Current control time. Used to set the animation start time.
        """
        self._human_animation_ids_index = self._human_animation_ids_index = (
            (self._human_animation_ids_index + 1) % self._n_animations_to_sample_at_resets
        )
        self.animation_time = 0
        self.animation_start_time = animation_start_time

    def _control_human(self, force_update: bool = False):
        """Set the human joint positions according to the human animation files.

        Args:
            force_update (bool): Force the human to be controlled
                even if the animation time has not changed since the last call.
        """
>>>>>>> adc5bab3
        # <<< Time management and animation selection >>>
        # Convert low level time to human animation time
        control_time = math.floor(
            self.low_level_time / self.human_animation_step_length
        )

        updated_animation_time = self._compute_animation_time(control_time)
        # If the animation time would stay the same, there is no need to update the human.
        if updated_animation_time == self.animation_time and not force_update:
            return

        self.animation_time = updated_animation_time
        # Check if current animation is finished
        if (self.animation_time > self.human_animation_data[self.human_animation_id][0]["Pelvis_pos_x"].shape[0]-1):
            self._progress_to_next_animation(animation_start_time=control_time)

        human_animation, human_animation_info = self.human_animation_data[self.human_animation_id]

        # Root bone transformation
        animation_pos = [
            human_animation["Pelvis_pos_x"][self.animation_time],
            human_animation["Pelvis_pos_y"][self.animation_time],
            human_animation["Pelvis_pos_z"][self.animation_time],
        ]
        animation_offset = human_animation_info["position_offset"]
        # These settings are adjusted to fit the CMU motion capture BVH files!
        human_pos = [
            (animation_pos[0] + animation_offset[0]),
            (animation_pos[1] + animation_offset[1]),
            (animation_pos[2] + animation_offset[2]),
        ]
        # Base rotation (without animation)
        animation_offset_rot = Rotation.from_quat(human_animation_info["orientation_quat"])
        human_rot = self.human_base_quat.__mul__(animation_offset_rot)
        # Apply rotation to position
        human_pos = human_rot.apply(human_pos)
        # Add human base translation
        human_pos = [human_pos[i] + self.human_pos_offset[i] for i in range(3)]
        human_base_rotation = quat_to_rot(self.human_rot_offset)
        human_rot = human_base_rotation.__mul__(human_rot)
        # Animation rotation
        rot = Rotation.from_quat(human_animation["Pelvis_quat"][self.animation_time])
        human_rot = human_rot.__mul__(rot)
        human_quat = rot_to_quat(human_rot)
        # Set base position and rotation
        self.sim.data.set_mocap_pos(self.human.root_body, human_pos)
        self.sim.data.set_mocap_quat(self.human.root_body, human_quat)

        # Set rotation of all other joints
        all_joint_pos = [human_animation[key][self.animation_time] for key in self.human_joint_names]
        self.sim.data.qpos[self.human_joint_addr] = all_joint_pos

    def _human_measurement(self):
        """Retrieve the human measurements and save them to self.human_measurement."""
        self.human_measurement = [
            self.sim.data.get_site_xpos("Human_" + joint_element)
            for joint_element in self.human.joint_elements
        ]

    def _visualize_reachable_sets(self):
        """Visualize the robot and human reachable set."""
        if self.use_failsafe_controller:
            for i in range(len(self.robots)):
                robot_capsules = self.robots[i].controller.get_robot_capsules()
                for cap in robot_capsules:
                    self.viewer.viewer.add_marker(
                        pos=cap.pos,
                        type=3,
                        size=cap.size,
                        mat=cap.mat.flatten(),
                        rgba=[0.0, 0.0, 1.0, 0.2],
                        label="",
                        shininess=0.0,
                    )
                # These should 100% match for all robots.
                human_capsules = self.robots[i].controller.get_human_capsules()
                for cap in human_capsules:
                    self.viewer.viewer.add_marker(
                        pos=cap.pos,
                        type=3,
                        size=cap.size,
                        mat=cap.mat.flatten(),
                        rgba=[0.0, 1.0, 0.0, 0.2],
                        label="",
                        shininess=0.0,
                    )
                # Visualize human joints
                # for joint_element in self.human.joint_elements:
                #    pos = self.sim.data.get_site_xpos("Human_" + joint_element)
                #    self.viewer.viewer.add_marker(pos=pos, type=2, size=[0.05, 0.05, 0.05],
                #       mat=[1.0, 0.0, 0.0, 0.0, 1.0, 0.0, 0.0, 0.0, 1.0],
                #       rgba=[1.0, 0.0, 0.0, 1.0], label="", shininess=0.0)

    @property
    def _visualizations(self):
        """Set the visualization keywords for this environment.

        Returns:
            set: All components that can be individually visualized for this environment
        """
        vis_set = super()._visualizations
        return vis_set

    def visualize_pin(
        self, viz: pin.visualize.MeshcatVisualizer = None
    ) -> pin.visualize.MeshcatVisualizer:
        """Plot the scenario in a Meshcat visualizer.

        Calls the "visualize" function for each Object in the scenario. As Objects are the high-level representation
        of "things" in the Environment, this visualization function uses their high-level plotting functionalities, so
        visual meshes etc. will be chosen if available.
        """
        if viz is None:
            viz = pin.visualize.MeshcatVisualizer()
            viz.initViewer()

        for obs in self.collision_obstacles:
            obs.visualize(viz)

        for robot in self.robots:
            robot.robot_model.visualize(viz)

        return viz

    def render(self, **kwargs):
        """Render the environment.

        Args:
            **kwargs: Keyword arguments for the render function of the viewer.

        Returns:
            np.ndarray: The rendered image.
        """
        self.viewer.render()

    def get_environment_state(self) -> HumanEnvState:
        """Get the current state of the environment. Can be used for storing/loading.

        Returns:
            HumanEnvState: The current state of the environment.
        """
        return HumanEnvState(
            sim_state=self.sim.get_state().flatten(),
            human_animation_ids=self._human_animation_ids,
            human_animation_ids_index=self._human_animation_ids_index,
            animation_start_time=self.animation_start_time,
            animation_time=self.animation_time,
            low_level_time=self.low_level_time,
            human_pos_offset=self.human_pos_offset,
            human_rot_offset=self.human_rot_offset,
        )

    def set_environment_state(self, state: HumanEnvState):
        """Set the current state of the environment. Can be used for storing/loading.

        Args:
            state (HumanEnvState): The state to be set.
        """
        self.sim.reset()
        self.sim.set_state_from_flattened(state.sim_state)
        self._human_animation_ids = state.human_animation_ids
        self._human_animation_ids_index = state.human_animation_ids_index
        self.animation_start_time = state.animation_start_time
        self.animation_time = state.animation_time
        self.low_level_time = state.low_level_time
        self.human_pos_offset = state.human_pos_offset
        self.human_rot_offset = state.human_rot_offset
        self._control_human(force_update=True)
        self.sim.forward()
        self._reset_controller()<|MERGE_RESOLUTION|>--- conflicted
+++ resolved
@@ -1486,72 +1486,6 @@
             force_update (bool): Force the human to be controlled
                 even if the animation time has not changed since the last call.
         """
-<<<<<<< HEAD
-=======
-        animation_data = []
-
-        for animation_name in human_animation_names:
-            try:
-                with open(
-                    xml_path_completion(f"human/animations/human-robot-animations/{animation_name}.pkl"),
-                    "rb",
-                ) as pkl_file:
-                    animation = pickle.load(pkl_file)
-            except Exception as e:
-                print(f"Error while loading human animation {pkl_file}: {e}")
-
-            try:
-                with open(
-                    xml_path_completion(f"human/animations/human-robot-animations/{animation_name}_info.json"),
-                    "r",
-                ) as info_file:
-                    info = json.load(info_file)
-            except FileNotFoundError:
-                if verbose:
-                    print(f"Animation info file not found: {animation_name}_info")
-                info = {
-                    "position_offset": [0.0, 0.0, 0.0],
-                    "orientation_quat": [0.0, 0.0, 0.0, 1.0],
-                    "scale": 1.0,
-                }
-
-            animation_data.append((animation, info))
-
-        return animation_data
-
-    def _compute_animation_time(self, control_time: float) -> float:
-        """Compute the animation time from the control time and the animation start time.
-
-        Can be overridden to implement custom animation time computation, e.g. for looping, pausing, etc.
-
-        Args:
-            control_time (float): Current control time
-
-        Returns:
-            float: Animation time
-        """
-        return control_time - self.animation_start_time
-
-    def _progress_to_next_animation(self, animation_start_time: int):
-        """Changes the human animation id during an episode.
-
-        Args:
-            animation_start_time (int): Current control time. Used to set the animation start time.
-        """
-        self._human_animation_ids_index = self._human_animation_ids_index = (
-            (self._human_animation_ids_index + 1) % self._n_animations_to_sample_at_resets
-        )
-        self.animation_time = 0
-        self.animation_start_time = animation_start_time
-
-    def _control_human(self, force_update: bool = False):
-        """Set the human joint positions according to the human animation files.
-
-        Args:
-            force_update (bool): Force the human to be controlled
-                even if the animation time has not changed since the last call.
-        """
->>>>>>> adc5bab3
         # <<< Time management and animation selection >>>
         # Convert low level time to human animation time
         control_time = math.floor(
