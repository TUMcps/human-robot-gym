"""This file implements wrappers to add reward
for similarity between the actions of the agent and an expert.

Author:
    Felix Trost (FT)

Changelog:
    06.02.23 FT File creation
    13.02.23 FT Integration of requested changes
"""
from typing import List, Tuple, Union

import numpy as np
from gym.core import Env, Wrapper

from human_robot_gym.demonstrations.experts.expert import Expert
from human_robot_gym.wrappers.expert_obs_wrapper import ExpertObsWrapper


class ActionBasedExpertImitationRewardWrapper(Wrapper):
    r"""Abstract super class for gym wrappers generating imitation reward
    based on the similarity of expert and agent actions.

    This is an abstract super class for gym wrappers that reward the agent
    for the similarity between their actions and the ones of a given expert policy.
    Subclasses provide implementations for the get_imitation_reward method
    to use custom similarity metrics between actions.

    The reward is given by this formula:
        r = r_i * \alpha + r_{env} * (1 - \alpha)

    Where:
        r_{env}: reward from wrapped environment.
        r_i: reward obtained from imitating the expert's actions

    Args:
        env (Env): gym environment to wrap
        expert (Expert): expert with same action space as the environment
        alpha (float): linear interpolation factor between
            just environment reward (`alpha = 0`) and
            just imitation reward (`alpha = 1`)

    Raises:
        AssertionError: [Environment and expert have different action space shapes]
    """
    def __init__(
        self,
        env: Env,
        expert: Expert,
        alpha: float = 0,
    ):
        assert env.action_space.shape == expert.action_space.shape, \
            "Environment and expert have different action space shapes"

        super().__init__(env)
        self._expert = expert
        self._alpha = alpha

        self._imitation_rewards = None
        self._environment_rewards = None

    def reset(self) -> np.ndarray:
        """Extend environment's reset method to empty the list of environment and imitation rewards collected."""
        self._imitation_rewards = []
        self._environment_rewards = []

        return super().reset()

    def step(self, action: np.ndarray) -> Tuple[np.ndarray, float, bool, dict]:
        """Extend environment's step method to query the expert on the same observation and add an imitation reward.

        Args:
            action (np.ndarray): action chosen by agent to take in environment

        Returns:
            4-tuple:
                -(np.ndarray): new observation
                -(float): combined reward
                -(bool): whether the current episode is completed
                -(dict): misc information

        Raises:
            NotImplementedError [get_imitation_reward method not implemented in ActionBasedExpertImitationRewardWrapper]
            AssertionError [Expert observation not stored in info dict]
        """
        obs, env_reward, done, info = super().step(action)

        assert "previous_expert_observation" in info, "Expert observation not stored in info dict"
        expert_action = self._expert(ExpertObsWrapper.get_previous_expert_observation_from_info(info))
        imitation_reward = self.get_imitation_reward(
            action,
            expert_action,
        )

        self._imitation_rewards.append(imitation_reward)
        self._environment_rewards.append(env_reward)

        reward = self._combine_reward(env_reward, imitation_reward)

        # Log the imitation and env rewards
        if done:
            self._add_reward_to_info(info)

        return obs, reward, done, info

    def _add_reward_to_info(self, info: dict):
        """Add data to the info dict.

        Add the following data to the info dict:
            - `ep_im_rew_mean`: sum of imitation rewards in episode
            - `ep_env_rew_mean`: sum of environment rewards in episode
            - `ep_full_rew_mean`: sum of combined imitation and environment rewards in episode
            - `im_rew_mean`: mean of imitation rewards in episode
            - `env_rew_mean`: mean of environment rewards in episode
            - `full_rew_mean`: mean of combined imitation and environment rewards in episode
        """
        info["ep_im_rew_mean"] = np.sum(self._imitation_rewards)
        info["ep_env_rew_mean"] = np.sum(self._environment_rewards)
        info["ep_full_rew_mean"] = self._combine_reward(
            env_reward=info["ep_env_rew_mean"],
            imitation_reward=info["ep_im_rew_mean"],
        )

        info["im_rew_mean"] = np.nan if len(self._imitation_rewards) == 0 else np.mean(self._imitation_rewards)
        info["env_rew_mean"] = np.nan if len(self._environment_rewards) == 0 else np.mean(self._environment_rewards)
<<<<<<< HEAD
=======
        info["full_rew_mean"] = self._combine_reward(
            env_reward=info["env_rew_mean"],
            imitation_reward=info["im_rew_mean"],
        )
>>>>>>> adc5bab3

    def _combine_reward(
        self,
        env_reward: Union[float, List[float]],
        imitation_reward: Union[float, List[float]],
    ) -> float:
        """Combine the environment and imitation reward values by linear interpolation.

        Values either given as single values or as two lists of values.

        Args:
            env_reward (float | List[float]): reward given from wrapped env
            imitation_reward (float | List[float]): reward obtained from imitating the expert

        Returns:
            float: combined reward

        Raises:
            ValueError ["Either both or none of env and imitation are expected to be lists"]
        """
        if isinstance(env_reward, List) and isinstance(imitation_reward, List):
            return [r_im * self._alpha + r_env * (1 - self._alpha) for r_im, r_env in zip(imitation_reward, env_reward)]
        elif isinstance(env_reward, List) or isinstance(imitation_reward, List):
            raise ValueError("Either both or none of env and imitation are expected to be lists")
        else:
            return imitation_reward * self._alpha + env_reward * (1 - self._alpha)

    def get_imitation_reward(
        self,
        agent_action: np.ndarray,
        expert_action: np.ndarray,
    ) -> float:
        """Extract the imitation reward from the similarity between agent and expert actions.

        Depends on the action space, therefore implemented in subclasses.

        Args:
            agent_action (np.ndarray): action chosen by the agent
            expert_action (np.ndarray): action chosen by the expert

        Returns:
            float: Imitation reward

        Raises:
            NotImplementedError [get_imitation_reward method not implemented in ExpertImitationRewardWrapper]
        """
        raise NotImplementedError("get_imitation_reward method not implemented in ExpertImitationRewardWrapper")


class CartActionBasedExpertImitationRewardWrapper(ActionBasedExpertImitationRewardWrapper):
    r"""Action-based expert imitation reward gym wrapper for the cartesian action space.
    Implements the get_imitation_reward method with a similarity metric taylored to cartesian control.
    The action space is expected to be of the form `(motion_x, motion_y, motion_z, gripper_actuation)`

    The reward is given by this formula:
        r = r_i * \alpha + r_{env} * (1 - \alpha)

    Where:
        r_{env}: reward from wrapped environment
        r_i = r_{motion} * \beta + r_{gripper} * (1 - \beta)
        r_{motion} = 2^{-(\|\|a_m^a - a_m^e\|\| / \iota_m)^2}
        r_{gripper} = 2^{-(\|a_g^a - a_g^e\| / \iota_g)^2}

        a_m^a: motion action parameters of agent
        a_m^e: motion action parameters of expert
        a_g^a: gripper actuation action parameter of agent
        a_g^e: gripper actuation action parameter of expert

    Args:
        env (Env): gym environment to wrap
        expert (Expert): expert with a cartesian action space of the form
            `(motion_x, motion_y, motion_z, gripper_actuation)`
        alpha (float): linear interpolation factor between
            just environment reward (`alpha = 0`) and
            just imitation reward (`alpha = 1`)
        beta (float): linear interpolation factor to weight movement and gripper similarity in the imitation reward
            just gripper similarity: `beta = 0`
            just motion similarity: `beta = 1`
        iota_m: scaling for differences between expert and agent movement actions;
            if the distance between their movements is iota_m, the motion imitation reward is 0.5
        iota_g: scaling for differences between expert and agent gripper actions;
            if the distance between their gripper actuations is iota_g, the gripper imitation reward is 0.5

    Raises:
        AssertionError [Environment and expert have different action space shapes]
        AssertionError [Environment does not have a 4-dim cartesian + gripper action space]
    """
    def __init__(
        self,
        env: Env,
        expert: Expert,
        alpha: float = 0,
        beta: float = 0,
        iota_m: float = 0.1,
        iota_g: float = 0.25,
    ):
        assert env.action_space.shape == (4,), "Environment does not have a 4-dim cartesian + gripper action space"
        super().__init__(env, expert, alpha)
        self._iota_m = iota_m
        self._iota_g = iota_g
        self._beta = beta

    def _similarity_fn(self, dist: float, iota: float) -> float:
        r"""Form a reward from the distance between agent and expert actions.
        Use a Gaussian density function with mean 0 and variance 1.
        Rescale distances so that dist=0 => reward=1 and dist=\iota => reward=0.5.
        DeepMimic (Peng et al., 2018) uses a similar model for the end-effector similarity reward.
        Link to paper: https://arxiv.org/abs/1804.02717

        Exponential form:
        exp(-1/2 * (dist * \nu / \iota)^2)

        where:
        \nu = sqrt{2 * ln(2)}

        Simplifies to:
        2^{-(dist / \iota)^2}

        Args:
            dist (float): euclidean distance between agent and expert
            iota (float): half width at half maximum;
                distance after which the reward should be at 0.5
        Returns:
            float: similarity based on distance
        """
        return np.power(2, -(dist / iota)**2)

    def get_imitation_reward(
        self,
        agent_action: np.ndarray,
        expert_action: np.ndarray,
    ) -> float:
        """Override super class method to compute the imitation reward for the cartesian action space.

        Obtain similarities for both movement and gripper actuation and interpolate between them.

        Args:
            agent_action (np.ndarray): action chosen by the agent
            expert_action (np.ndarray): action chosen by the expert

        Returns:
            float: Imitation reward
        """

        # Action values limited in each direction separately -> maximum distance: 2*sqrt(3)*action_max
        motion_imitation_rew = self._similarity_fn(
            dist=np.linalg.norm(agent_action[:3] - expert_action[:3]),
            iota=self._iota_m,
        )

        gripper_imitation_rew = self._similarity_fn(
            dist=np.abs(agent_action[3] - expert_action[3]),
            iota=self._iota_g,
        )

        return motion_imitation_rew * self._beta + gripper_imitation_rew * (1 - self._beta)<|MERGE_RESOLUTION|>--- conflicted
+++ resolved
@@ -123,13 +123,10 @@
 
         info["im_rew_mean"] = np.nan if len(self._imitation_rewards) == 0 else np.mean(self._imitation_rewards)
         info["env_rew_mean"] = np.nan if len(self._environment_rewards) == 0 else np.mean(self._environment_rewards)
-<<<<<<< HEAD
-=======
         info["full_rew_mean"] = self._combine_reward(
             env_reward=info["env_rew_mean"],
             imitation_reward=info["im_rew_mean"],
         )
->>>>>>> adc5bab3
 
     def _combine_reward(
         self,
