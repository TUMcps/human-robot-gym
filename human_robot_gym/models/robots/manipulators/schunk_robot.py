"""This file describes the Schunk model.

The Schunk robot uses pinocchio to model kinematics and dynamics.

Owner:
    Jakob Thumm (JT)

Contributors:

Changelog:
    2.5.22 JT Formatted docstrings
"""

import numpy as np

from human_robot_gym.models.robots.manipulators.pinocchio_manipulator_model import (
    PinocchioManipulatorModel,
)
from human_robot_gym.utils.mjcf_utils import xml_path_completion


class Schunk(PinocchioManipulatorModel):
    """
    Schunk is a sensitive single-arm robot designed by Schunk.

    Args:
        idn (int or str): Number or some other unique identification string for this robot instance
    """

    def __init__(self, idn=0):  # noqa: D107
        super().__init__(
            fname=xml_path_completion("robots/schunk/robot.xml"),
            urdf_file=xml_path_completion("robots/schunk/robot.urdf"),
            package_dirs=xml_path_completion("robots/"),
            idn=idn,
        )

        # Set joint damping
        self.set_joint_attribute(
            attrib="damping",
            values=np.array((0.0001, 0.0001, 0.0001, 0.0001, 0.0001, 0.0001)),
        )

    @property
    def default_mount(self):
        """Get default mount."""
        return "RethinkMount"

    @property
    def default_gripper(self):
        """Get default gripper."""
        return "RethinkGripper"

    @property
    def default_controller_config(self):
        """Get default controller config."""
        return "default_panda"

    @property
    def init_qpos(self):
        """Get the initial joint position."""
<<<<<<< HEAD
        return np.array([0., 0., 0., 0., 0., 0.])
=======
        return np.array([0.0, 0.0, 0.0, 0.0, 0.0, 0.0])
>>>>>>> baba720d

    @property
    def base_xpos_offset(self):
        """Get the base offset."""
        # TODO: Tune these values
        return {
            "bins": (-0.5, -0.1, 0),
            "empty": (-0.6, 0, 0),
            "table": lambda table_length: (-0.16 - table_length / 2, 0, 0),
        }

    @property
    def top_offset(self):
        """Get the top offset."""
        # TODO: Tune these values
        return np.array((0, 0, 1.0))

    @property
    def _horizontal_radius(self):
        """Get the horizontal radius."""
        # TODO: Tune these values
        return 0.5

    @property
    def arm_type(self):
        """Get the arm type."""
        return "single"<|MERGE_RESOLUTION|>--- conflicted
+++ resolved
@@ -59,11 +59,7 @@
     @property
     def init_qpos(self):
         """Get the initial joint position."""
-<<<<<<< HEAD
-        return np.array([0., 0., 0., 0., 0., 0.])
-=======
         return np.array([0.0, 0.0, 0.0, 0.0, 0.0, 0.0])
->>>>>>> baba720d
 
     @property
     def base_xpos_offset(self):
