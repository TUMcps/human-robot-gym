--- conflicted
+++ resolved
@@ -10,11 +10,8 @@
 
 Note that some goals are not reachable
 and the motion remains well-behaved at workspace boundaries.
-<<<<<<< HEAD
-=======
 
 Author: Rafael Cabral
->>>>>>> 340a0fbf
 """
 
 import robosuite as suite
@@ -50,11 +47,7 @@
     env = GymWrapper(
         suite.make(
             "ReachHumanCart",
-<<<<<<< HEAD
-            robots="Schunk",  # use Sawyer robot
-=======
             robots="Schunk",  # use Schunk robot
->>>>>>> 340a0fbf
             robot_base_offset=[-0.36, 0, 0],
             use_camera_obs=False,  # do not use pixel observations
             has_offscreen_renderer=False,  # not needed since not using pixel obs
