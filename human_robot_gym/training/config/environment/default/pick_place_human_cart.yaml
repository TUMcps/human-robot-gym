--- conflicted
+++ resolved
@@ -12,15 +12,7 @@
   - 5e-3
   - 1e-4
 goal_dist: 0.1
-<<<<<<< HEAD
-collision_reward: -10
-object_gripped_reward: -1
-task_reward: 1
-=======
-n_object_placements_sampled_per_100_steps: 3
-n_targets_sampled_per_100_steps: 3
-object_placement_initializer: null
->>>>>>> 7e8b4907
+object_gripped_reward: -1.0
 obstacle_placement_initializer: null
 human_animation_names: 
   - CMU/62_01
