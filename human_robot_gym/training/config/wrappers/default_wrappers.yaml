--- conflicted
+++ resolved
@@ -3,9 +3,6 @@
   - optional ik_position_delta: null
   - optional visualization: null
   - optional action_based_expert_imitation_reward: null
-<<<<<<< HEAD
-=======
   - optional state_based_expert_imitation_reward: null
->>>>>>> adc5bab3
   - optional dataset_obs_norm: null
   - _self_