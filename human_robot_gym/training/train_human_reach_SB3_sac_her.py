--- conflicted
+++ resolved
@@ -173,17 +173,11 @@
         env = VisualizationWrapper(env)
 
     now = datetime.now()
-<<<<<<< HEAD
     load_episode = training_config["algorithm"]["load_episode"]
     run_id = training_config["algorithm"]["run_id"]
 
     if load_episode in training_config["algorithm"]:
         load_episode = training_config["algorithm"]
-=======
-    load_episode = -1
-    if "load_episode" in training_config["algorithm"]:
-        load_episode = training_config["algorithm"]["load_episode"]
->>>>>>> bae1b72a
         if load_episode >= 0:
             if "run_id" in training_config["algorithm"]:
                 run_id = training_config["algorithm"]["run_id"]
