"""This file defines utility functions for setting up trainings from hydra config files.

Author:
    Felix Trost (FT)

Changelog:
    04.04.23 (FT) File created
"""
from typing import Any, Callable, Dict, List, Optional, Union
from copy import deepcopy
import os

from omegaconf import OmegaConf
import wandb
from wandb.sdk.wandb_run import Run

import numpy as np

import gym

from robosuite.controllers import load_controller_config

from stable_baselines3.common.vec_env.base_vec_env import VecEnv
from stable_baselines3.common.vec_env.dummy_vec_env import DummyVecEnv
from stable_baselines3.common.vec_env.subproc_vec_env import SubprocVecEnv
from stable_baselines3.common.base_class import BaseAlgorithm
from stable_baselines3.common.off_policy_algorithm import OffPolicyAlgorithm
from stable_baselines3.common.evaluation import evaluate_policy
from stable_baselines3 import SAC, PPO, HerReplayBuffer

from human_robot_gym.demonstrations.experts import Expert, REGISTERED_EXPERTS

from human_robot_gym.utils.mjcf_utils import file_path_completion, merge_configs
from human_robot_gym.utils.env_util import make_gym_env, make_vec_env, make_expert_obs_env
from human_robot_gym.utils.config_utils import TrainingConfig, DataCollectionConfig

from human_robot_gym.wrappers.collision_prevention_wrapper import CollisionPreventionWrapper
from human_robot_gym.wrappers.visualization_wrapper import VisualizationWrapper
from human_robot_gym.wrappers.ik_position_delta_wrapper import IKPositionDeltaWrapper
from human_robot_gym.wrappers.action_based_expert_imitation_reward_wrapper import (
    CartActionBasedExpertImitationRewardWrapper
)
from human_robot_gym.wrappers.state_based_expert_imitation_reward_wrapper import (
    ReachHumanCartStateBasedExpertImitationRewardWrapper,
    PickPlaceHumanCartStateBasedExpertImitationRewardWrapper,
)
from human_robot_gym.wrappers.HER_buffer_add_monkey_patch import custom_add, _custom_sample_transitions
from human_robot_gym.wrappers.tensorboard_callback import TensorboardCallback
from human_robot_gym.wrappers.dataset_collection_wrapper import DatasetCollectionWrapper
from human_robot_gym.wrappers.dataset_wrapper import DatasetObsNormWrapper, DatasetRSIWrapper

SB3_ALGORITHMS = {
    "SAC": SAC,
    "PPO": PPO,
}


def get_controller_configs(config: TrainingConfig) -> List[Dict[str, Any]]:
    """Obtain the controller config for the robot from the paths specified in the config.

    We merge a robot specific config into the config for the controller (e.g. a failsafe controller).

    Args:
        config (TrainingConfig): The training config containing the paths to the controller and robot configs.

    Returns:
        List[Dict[str, Any]]: The controller config for the robot. Currently, only a single robot is supported;
            thus, the list contains only a single element.
    """
    controller_config_path = file_path_completion(config.robot.controller_config_path)
    robot_config_path = file_path_completion(config.robot.robot_config_path)

    controller_config = merge_configs(
        load_controller_config(custom_fpath=controller_config_path),
        load_controller_config(custom_fpath=robot_config_path),
    )

    return [controller_config]


def _compose_environment_kwargs(config: TrainingConfig, evaluation_mode: bool) -> Dict[str, Any]:
    """Compose a dictionary of all configured keyword arguments for the environment.

    Args:
        config (TrainingConfig): The config object containing information about the environment
        evaluation_mode (bool): If `True`, use `run.eval_seed` instead of `environment.seed`. Defaults to `False`.

    Returns:
        Dict[str, Any]: A dictionary of all configured keyword arguments for the environment.
    """
    kwargs = OmegaConf.to_container(cfg=deepcopy(config.environment), resolve=True, throw_on_missing=True)
    del kwargs["env_id"]
    kwargs["robots"] = config.robot.name
    kwargs["controller_configs"] = get_controller_configs(config)
    if evaluation_mode:
        kwargs["seed"] = config.run.eval_seed

    return kwargs


def create_training_vec_env(config: TrainingConfig, evaluation_mode: bool = False) -> VecEnv:
    """Create an environment from a config and optionally wrap it in specified wrappers.

    If the config specifies more than one environment (`run.n_envs > 1`),
    they are run on different threads using a `SubprocVecEnv`. Otherwise, a `DummyVecEnv` is created.

    Args:
        config (Config): The config object containing information about the environment and optional wrappers
        evaluation_mode (bool): If `True`, use `run.eval_seed` instead of `environment.seed`. Defaults to `False`.
    """
    wrapper_class = get_environment_wrap_fn(config)

    # Get the environment keword arguments as a dict
    env_kwargs = _compose_environment_kwargs(config=config, evaluation_mode=evaluation_mode)

    env = make_vec_env(
        env_id=config.environment.env_id,
        type=config.run.env_type,
        obs_keys=config.run.obs_keys,
        expert_obs_keys=config.run.expert_obs_keys,
        n_envs=config.run.n_envs,
        seed=config.run.seed,
        start_index=config.run.start_index,
        monitor_dir=config.run.monitor_dir,
        wrapper_class=wrapper_class,
        env_kwargs=env_kwargs,
        vec_env_cls=DummyVecEnv if config.run.n_envs == 1 else SubprocVecEnv,
        vec_env_kwargs=config.run.vec_env_kwargs,
        monitor_kwargs=config.run.monitor_kwargs,
        wrapper_kwargs=None,
    )

    return env


def create_wrapped_env_from_config(config: TrainingConfig) -> gym.Env:
    """Create a non-vectorized wrapped gym environment from a config.

    Args:
        config (Config): The config object containing information about the environment and optional wrappers
    """
    kwargs = _compose_environment_kwargs(config=config, evaluation_mode=False)

    if config.run.expert_obs_keys is None:
        env = make_gym_env(
            env_id=config.environment.env_id,
            env_kwargs=kwargs,
            obs_keys=config.run.obs_keys,
        )
    else:
        env = make_expert_obs_env(
            env_id=config.environment.env_id,
            env_kwargs=kwargs,
            obs_keys=config.run.obs_keys,
            expert_obs_keys=config.run.expert_obs_keys,
        )

    env = get_environment_wrap_fn(config=config)(env=env)

    return env


def create_data_collection_environment(config: DataCollectionConfig, start_episode: int = 0) -> gym.Env:
    """Create a wrapped gym environment for data collection from a config.

    Args:
        config (Config): The config object containing information about the environment and optional wrappers
        start_episode (int): The index of the first episode. Defaults to 0.
    """
    env = create_wrapped_env_from_config(config=config)

    env = DatasetCollectionWrapper(
        env=env,
        directory=file_path_completion(f"../datasets/{config.dataset_name}"),
        start_episode=start_episode,
        store_expert_observations=config.run.expert_obs_keys is not None,
        verbose=config.run.verbose,
    )

    return env


def _compose_expert_kwargs(config: TrainingConfig) -> Dict[str, Any]:
    """Compose a dictionary of all configured keyword arguments for the expert.

    Args:
        config (Config): The config object containing information about the expert

    Returns:
        Dict[str, Any]: A dictionary of all configured keyword arguments for the expert.
    """
    kwargs = OmegaConf.to_container(cfg=deepcopy(config.expert), resolve=True, throw_on_missing=True)
    del kwargs["id"]
    del kwargs["obs_keys"]
    return kwargs


def create_expert(config: TrainingConfig, env: gym.Env) -> Expert:
    """Create an expert from a config.

    Args:
        config (Config): The config object containing information about the expert
        env (gym.Env): The environment the expert is defined for

    Returns:
        Expert: The expert specified in the config

    Raises:
        AssertionError: [No expert specified in config!]
        AssertionError: [Expert {`config.expert.id`} not registered!]
    """
    kwargs = _compose_expert_kwargs(config=config)
    assert config.expert is not None, "No expert specified in config!"
    assert config.expert.id in REGISTERED_EXPERTS, f"Expert {config.expert.id} not registered!"
    return REGISTERED_EXPERTS[config.expert.id](
        observation_space=env.observation_space,
        action_space=env.action_space,
        **kwargs
    )


def _compose_ik_position_delta_wrapper_kwargs(config: TrainingConfig) -> Dict[str, Any]:
    """Compose a dictionary of all configured keyword arguments for the `IKPositionDeltaWrapper`.

    Args:
        config (Config): The config object containing information about the wrapper

    Returns:
        Dict[str, Any]: A dictionary of all configured keyword arguments for the `IKPositionDeltaWrapper`.
    """
    kwargs = OmegaConf.to_container(
        cfg=deepcopy(config.wrappers.ik_position_delta),
        resolve=True,
        throw_on_missing=True
    )
    kwargs["urdf_file"] = file_path_completion(kwargs["urdf_file"])
    action_limit = kwargs["action_limit"]
    del kwargs["action_limit"]
    kwargs["action_limits"] = np.array([
        [-action_limit, -action_limit, -action_limit],
        [action_limit, action_limit, action_limit]
    ])
    if kwargs["x_position_limits"] is not None:
        kwargs["x_position_limits"] = np.array(kwargs["x_position_limits"])

    return kwargs


<<<<<<< HEAD
def _compose_action_based_expert_imitation_reward_wrapper_kwargs(config: TrainingConfig) -> Dict[str, Any]:
    """Compose a dictionary of all configured keyword arguments for the `CartActionBasedExpertImitationRewardWrapper`.

    Args:
        config (Config): The config object containing information about the wrapper

    Returns:
        Dict[str, Any]: A dictionary of all configured keyword arguments
            for the `CartActionBasedExpertImitationRewardWrapper`.
    """
    kwargs = OmegaConf.to_container(
        cfg=deepcopy(config.wrappers.action_based_expert_imitation_reward),
        resolve=True,
        throw_on_missing=True,
    )

    del kwargs["rsi_prob"]
    del kwargs["dataset_name"]

    return kwargs


=======
>>>>>>> adc5bab3
def env_has_cartesian_action_space(config: TrainingConfig) -> bool:
    """Checks whether the wrapped environment has a Cartesian action space."""
    return hasattr(config.wrappers, "ik_position_delta") and config.wrappers.ik_position_delta is not None


<<<<<<< HEAD
=======
def state_based_expert_imitation_reward_wrap_fn(
    config: TrainingConfig,
    env: gym.Env,
) -> gym.Env:
    """Wrap the environment in an `StateBasedExpertImitationRewardWrapper`.

    Which subclass is used depends on the expert specified in the config.

    Args:
        config (TrainingConfig): The config object containing information about the wrapper
        env (gym.Env): The environment to wrap

    Returns:
        gym.Env: The wrapped environment

    Raises:
        [AssertionError: No expert specified in config!]
        [NotImplementedError:
            State based expert imitation reward wrapper not implemented for expert {config.expert.id}!]
    """
    assert hasattr(config, "expert") and config.expert is not None, "No expert specified in config!"

    if config.expert.id == "ReachHumanCart":
        return ReachHumanCartStateBasedExpertImitationRewardWrapper(
            env=env,
            **config.wrappers.state_based_expert_imitation_reward,
        )
    elif config.expert.id == "PickPlaceHumanCart":
        return PickPlaceHumanCartStateBasedExpertImitationRewardWrapper(
            env=env,
            **config.wrappers.state_based_expert_imitation_reward,
        )
    else:
        raise NotImplementedError(
            f"State based expert imitation reward wrapper not implemented for expert {config.expert.id}!"
        )


def _compose_action_based_expert_imitation_reward_wrapper_kwargs(config: TrainingConfig) -> Dict[str, Any]:
    """Compose a dictionary of all configured keyword arguments for the `CartActionBasedExpertImitationRewardWrapper`.

    Args:
        config (Config): The config object containing information about the wrapper

    Returns:
        Dict[str, Any]: A dictionary of all configured keyword arguments
            for the `CartActionBasedExpertImitationRewardWrapper`.
    """
    kwargs = OmegaConf.to_container(
        cfg=deepcopy(config.wrappers.action_based_expert_imitation_reward),
        resolve=True,
        throw_on_missing=True,
    )

    del kwargs["rsi_prob"]
    del kwargs["dataset_name"]

    return kwargs


>>>>>>> adc5bab3
def action_based_expert_imitation_reward_wrap_fn(
    config: TrainingConfig,
    env: gym.Env,
) -> gym.Env:
    """Wrap the environment in an `CartActionBasedExpertImitationRewardWrapper`.

    If the config specifies a `rsi_prob` > 0, the environment is also wrapped in a `DatasetRSIWrapper`.
<<<<<<< HEAD
=======
    This step is omitted if the config specifies a state-based expert imitation reward wrapper,
    as the state-based wrapper already inherits from the dataset wrapper.
>>>>>>> adc5bab3

    Args:
        config (TrainingConfig): The config object containing information about the wrapper
        env (gym.Env): The environment to wrap

    Returns:
        gym.Env: The wrapped environment

    Raises:
        [AssertionError: No expert specified in config!]
        [NotImplementedError: Action based expert imitation reward wrapper not implemented for joint action space!]
    """
    assert hasattr(config, "expert") and config.expert is not None, "No expert specified in config!"

<<<<<<< HEAD
    if config.wrappers.action_based_expert_imitation_reward.rsi_prob is not None:
=======
    if (
        config.wrappers.action_based_expert_imitation_reward.rsi_prob is not None and not (
            hasattr(config.wrappers, "state_based_expert_imitation_reward") and
            config.wrappers.state_based_expert_imitation_reward is not None
        )
    ):
>>>>>>> adc5bab3
        env = DatasetRSIWrapper(
            env=env,
            dataset_name=config.wrappers.action_based_expert_imitation_reward.dataset_name,
            rsi_prob=config.wrappers.action_based_expert_imitation_reward.rsi_prob,
        )

    expert = create_expert(config=config, env=env)
    kwargs = _compose_action_based_expert_imitation_reward_wrapper_kwargs(config=config)

    if env_has_cartesian_action_space(config=config):
        env = CartActionBasedExpertImitationRewardWrapper(
            env=env,
            expert=expert,
            **kwargs,
        )
    else:
        raise NotImplementedError(
            "Action based expert imitation reward wrapper not implemented for joint action space!"
        )

    return env


def get_environment_wrap_fn(config: TrainingConfig) -> Callable[[gym.Env], gym.Env]:
    """Create a function that wraps the environment as specified in the config.

    Args:
        config (TrainingConfig): The config object containing information about the wrappers

    Returns:
        Callable[[gym.Env], gym.Env]: A function that wraps the environment as specified in the config.
    """
    def wrap_fn(env: gym.Env):
        # Collision prevention wrapper
        if hasattr(config.wrappers, "collision_prevention") and config.wrappers.collision_prevention is not None:
            env = CollisionPreventionWrapper(
                env=env,
                collision_check_fn=env.check_collision_action,
                **config.wrappers.collision_prevention,
            )

        # Inverse kinematics wrapper
        if env_has_cartesian_action_space(config=config):
            ikPositionDeltaKwargs = _compose_ik_position_delta_wrapper_kwargs(config=config)
            env = IKPositionDeltaWrapper(
                env=env,
                **ikPositionDeltaKwargs,
            )

        if (
            hasattr(config.wrappers, "state_based_expert_imitation_reward") and
            config.wrappers.state_based_expert_imitation_reward is not None
        ):
            env = state_based_expert_imitation_reward_wrap_fn(config=config, env=env)

        # Action based expert imitation reward wrapper
        if (
            hasattr(config.wrappers, "action_based_expert_imitation_reward") and
            config.wrappers.action_based_expert_imitation_reward is not None
        ):
            env = action_based_expert_imitation_reward_wrap_fn(config=config, env=env)

        # Dataset observation normalization wrapper
        if hasattr(config.wrappers, "dataset_obs_norm") and config.wrappers.dataset_obs_norm is not None:
            env = DatasetObsNormWrapper(
                env=env,
                **config.wrappers.dataset_obs_norm,
            )

        # Visualization wrapper
        if hasattr(config.wrappers, "visualization") and config.wrappers.visualization is not None:
            env = VisualizationWrapper(env=env)

        return env

    return wrap_fn


def _compose_algorithm_kwargs(
    config: TrainingConfig,
    env: Optional[VecEnv] = None,
    run_id: Optional[str] = None,
    save_logs: bool = False,
) -> Dict[str, Any]:
    """Compose a dictionary of all configured keyword arguments for the algorithm.

    Args:
        config (TrainingConfig): The config object containing information about the algorithm
        env (VecEnv | None): The environment to train the algorithm on. Can be set to `None` for later initialization
        run_id (str | None): Can be set to override the run id specified in the run sub-config,
            as this value is usually set to `None` in training runs and generated at runtime.
        save_logs (bool): If `True`, save logs to the tensorboard log directory. Defaults to `False`.

    Returns:
        Dict[str, Any]: A dictionary of all configured keyword arguments for the algorithm.
    """
    if run_id is None:
        run_id = config.run.id

    kwargs = OmegaConf.to_container(cfg=deepcopy(config.algorithm), resolve=True, throw_on_missing=True)
    del kwargs["name"]

    kwargs["env"] = env
    kwargs["tensorboard_log"] = f"runs/{run_id}" if save_logs else None

    # Stable-baselines3 throws an error if train_freq is a list (expects tuple or int)
    if "train_freq" in kwargs and isinstance(kwargs["train_freq"], list):
        kwargs["train_freq"] = tuple(kwargs["train_freq"])

    # Support Hindsight Experience Replay (HER)
    if config.run.env_type == "goal_env":
        assert issubclass(SB3_ALGORITHMS[config.algorithm.name], OffPolicyAlgorithm), \
            "Only off-policy algorithms accepted for goal environments (HER)"

        assert config.run.n_envs == 1, "HER does not support vectorized environments!"

        HerReplayBuffer.add = custom_add
        HerReplayBuffer._sample_transitions = _custom_sample_transitions

        kwargs["replay_buffer_class"] = HerReplayBuffer

    return kwargs


def create_model(
    config: TrainingConfig,
    env: Optional[VecEnv] = None,
    run_id: Optional[str] = None,
    save_logs: bool = False,
) -> BaseAlgorithm:
    """Create a new model according to the config for the given environment.

    If the env_type is set to 'goal_env' in the run sub-config,
    we use a `HerReplayBuffer` to support Hindsight Experience Replay.

    Args:
        config (TrainingConfig): The config object containing information about the model
        env (VecEnv | None): The environment to train the model on. Can be set to `None` for later initialization.
        run_id (str | None): Can be set to override the run id specified in the run sub-config,
            as this value is usually set to `None` in training runs and generated at runtime.
        save_logs (bool): Whether to save logs to tensorboard (or WandB)

    Returns:
        BaseAlgorithm: The model created according to the config for the given environment.

    Raises:
        AssertionError: [Only off-policy algorithms accepted for goal environments (HER)]
        AssertionError: [HER does not support vectorized environments!]
    """
    if config.run.verbose:
        print(f"Creating new model for run {run_id}")

    algorithm_kwargs = _compose_algorithm_kwargs(
        config=config,
        env=env,
        run_id=run_id,
        save_logs=save_logs,
    )

    return SB3_ALGORITHMS[config.algorithm.name](**algorithm_kwargs)


def load_model(
    config: TrainingConfig,
    env: Optional[VecEnv] = None,
    run_id: Optional[str] = None,
    load_step: Optional[Union[int, str]] = None,
) -> BaseAlgorithm:
    """Load a model from disk.

    If the model uses an off-policy algorithm, the replay buffer is also loaded.

    Args:
        config (TrainingConfig): The config object containing information about the model
        env (VecEnv | None): The environment to use. Can be set to `None` for later initialization.
        run_id (str | None): The run id to load the model from.
            Can be set to override the value specified in the run sub-config
        load_step (int | str | None): The step to load the model from.
            Can be set to override the value specified in the run sub-config
            There has to exist a model file at `models/{run_id}/model_{load_step}.zip`.
            Generally, load_step should be set to a positive integer or `"final"`

    Returns:
        BaseAlgorithm: The loaded model

    Raises:
        ValueError: [load_step must be a positive integer or 'final']
    """
    if run_id is None:
        run_id = config.run.id

    if load_step is None:
        load_step = config.run.load_step

    if isinstance(load_step, int) and load_step < 0:
        raise ValueError("load_step must be a positive integer or 'final'")

    if config.run.verbose:
        print(f"Loading model from run {run_id} at episode {load_step}")

    if isinstance(load_step, int):
        model_path = f"models/{run_id}/model_{load_step:_}.zip"
    else:
        model_path = f"models/{run_id}/model_{load_step}.zip"

    model = SB3_ALGORITHMS[config.algorithm.name].load(
        model_path,
        env=env,
    )

    if env is not None:
        model.set_env(env)

    if isinstance(model, OffPolicyAlgorithm):
        model.load_replay_buffer(f"models/{run_id}/replay_buffer.pkl")

    return model


def get_model(
    config: TrainingConfig,
    env: Optional[VecEnv] = None,
    run_id: Optional[str] = None,
    save_logs: bool = False,
) -> BaseAlgorithm:
    """Create a new model or load an existing model from disk,
        depending on whether a load episode is specified in the run sub-config.

    Args:
        config (TrainingConfig): The config object containing information about the model
        env (VecEnv | None): The environment to use. Can be set to `None` for later initialization.
        run_id (str | None): Can be set to override the run id specified in the run sub-config,
            as this value is usually set to `None` in training runs.
        save_logs (bool): Whether to save logs to tensorboard (or WandB)

    Returns:
        BaseAlgorithm: The model created according to the config for the given environment.
    """
    if config.run.load_step is None:
        return create_model(config=config, env=env, run_id=run_id, save_logs=save_logs)
    else:
        return load_model(config=config, env=env, run_id=run_id, load_step=config.run.load_step)


def init_wandb(config: TrainingConfig) -> Run:
    """Initialize WandB.

    If a `id` is already specified in the run sub-config, this run will be resumed.
    Otherwise, a new run is created.

    Args:
        config (TrainingConfig): The config containing information about the run

    Returns:
        Run: The WandB run object

    Raises:
        ValueError: [Cannot load a model without an id]
    """
    if config.run.id is None and config.run.load_step is not None:
        raise ValueError("Cannot load a model without an id")

    run_id = config.run.id

    if config.run.id is not None and config.run.load_step is None:
        print("load_step not specified, will ignore id and create a new run")
        run_id = None

    resume = None if config.run.id is None else "must"

    config_dict = OmegaConf.to_container(
        cfg=config,
        resolve=True,
        throw_on_missing=False,
    )

    return wandb.init(
        project=config.wandb_run.project,
        entity=config.wandb_run.entity,
        group=config.wandb_run.group,
        name=config.wandb_run.name,
        tags=config.wandb_run.tags,
        config=config_dict,
        save_code=False,
        monitor_gym=True,
        sync_tensorboard=True,
        id=run_id,
        resume=resume,
    )


def run_debug_training(config: TrainingConfig) -> BaseAlgorithm:
    """Run a training without storing any data to disk.

    This is useful for debugging purposes to avoid creating a lot of unnecessary files.

    Args:
        config (TrainingConfig): The config object containing information about the model

    Returns:
        BaseAlgorithm: The trained model
    """
    env = create_training_vec_env(config=config, evaluation_mode=False)
    model = create_model(config=config, env=env, run_id="~~debug~~", save_logs=False)
    model.learn(
        total_timesteps=config.run.n_steps,
        log_interval=1,
        reset_num_timesteps=False,
    )

    env.close()

    return model


def run_training_tensorboard(config: TrainingConfig) -> BaseAlgorithm:
    """Run a training and store the logs to tensorboard.

    This avoids using WandB and stores logs only locally. Only stores the final model.
    Stores the model and the config in `models/{run_id}`.

    Args:
        config (TrainingConfig): The config object containing information about the model

    Returns:
        BaseAlgorithm: The trained model
    """
    run_id = "%05i" % np.random.randint(100_000) if config.run.id is None else config.run.id

    os.makedirs(f"models/{run_id}", exist_ok=True)
    with open(f"models/{run_id}/config.yaml", "w") as f:
        f.write(OmegaConf.to_yaml(config, resolve=True))

    env = create_training_vec_env(config=config, evaluation_mode=False)
    model = create_model(config=config, env=env, run_id=run_id, save_logs=True)
    model.learn(
        total_timesteps=config.run.n_steps,
        log_interval=1,
        reset_num_timesteps=config.run.load_step is None,
    )

    model.save(path=f"models/{run_id}/model_final")

    env.close()

    return model


def run_training_wandb(config: TrainingConfig) -> BaseAlgorithm:
    """Run a training and store the logs to WandB.

    The WandB run is closed at the end of the training.
    Models are saved in regular intervals and at the end of the training.
    The frequency is specified in `config.run.save_freq`.
    Stores the model and the config in `models/{run_id}`.

    Link: https://wandb.ai

    Args:
        config (TrainingConfig): The config object containing information about the model

    Returns:
        BaseAlgorithm: The trained model
    """
    with init_wandb(config=config) as run:
        os.makedirs(f"models/{run.id}", exist_ok=True)
        with open(f"models/{run.id}/config.yaml", "w") as f:
            f.write(OmegaConf.to_yaml(config, resolve=True))

        env = create_training_vec_env(config=config, evaluation_mode=False)
        model = get_model(config=config, env=env, run_id=run.id, save_logs=True)
        callback = TensorboardCallback(
            eval_env=env,
            gradient_save_freq=100,
            model_save_path=f"models/{run.id}",
            verbose=2,
            save_freq=config.run.save_freq,
            model_file=f"models/{run.id}",
            start_episode=model._episode_num,
            additional_log_info_keys=config.run.log_info_keys,
            n_eval_episodes=0,
            deterministic=True,
            log_interval=config.run.log_interval,
        )

        model.learn(
            total_timesteps=config.run.n_steps,
            log_interval=1,
            reset_num_timesteps=config.run.load_step is None,
            callback=callback,
        )

        model.save(f"models/{run.id}/model_final")

        env.close()

        return model


def run_training(config: TrainingConfig) -> BaseAlgorithm:
    """Run a training according to the config.

    Depending on the type specified in the run sub-config, logs are either
        -not stored at all (debug)
        -stored as tensorboard logs (tensorboard)
        -uploaded to WandB (wandb)

    Models are stored either
        -not at all (debug)
        -once, at the end of training (tensorboard)
        -in regular intervals and at the end of training (wandb)

    Args:
        config (TrainingConfig): The config object containing information about the model

    Returns:
        BaseAlgorithm: The trained model
    """
    if config.run.type == "tensorboard":
        return run_training_tensorboard(config=config)
    elif config.run.type == "wandb":
        return run_training_wandb(config=config)
    else:
        print("Performing debug run without storing to disk")
        return run_debug_training(config=config)


def evaluate_model_simple(config: TrainingConfig, model: BaseAlgorithm, eval_env: VecEnv):
    """Evaluate a model and print the reward mean and std.

    Creates a new environment based on the information from the config.
    The environment is created in evaluation mode, which employs a different seed
    (`config.run.eval_seed` instead of `config.run.seed`)

    Args:
        config (TrainingConfig): The config object containing information about the model
        model (BaseAlgorithm): The model to evaluate
        eval_env (VecEnv): The environment to evaluate the model in
    """
    model.set_env(env=eval_env)

    mean_reward, std_reward = evaluate_policy(
        model=model,
        env=eval_env,
        n_eval_episodes=config.run.n_test_episodes,
        deterministic=True,
        return_episode_rewards=True,
    )

    print(f"Mean evaluation reward: {mean_reward} +/- {std_reward}")


def evaluate_model_wandb(config: TrainingConfig, model: BaseAlgorithm, eval_env: VecEnv):
    """Evaluate a model and upload the results to WandB.

    Creates a new environment based on the information from the config.
    The environment is created in evaluation mode, which employs a different seed
    (`config.run.eval_seed` instead of `config.run.seed`)

    Args:
        config (TrainingConfig): The config object containing information about the model
        model (BaseAlgorithm): The model to evaluate
        env (VecEnv): The environment to use for evaluation.
    """
    with init_wandb(config=config):
        model.set_env(env=eval_env)

        callback = TensorboardCallback(
            eval_env=eval_env,
            verbose=2,
            additional_log_info_keys=config.run.log_info_keys,
            n_eval_episodes=config.run.n_test_episodes,
            deterministic=True,
        )

        model.learn(
            total_timesteps=0,
            log_interval=config.run.log_interval,
            callback=callback,
        )


def evaluate_model(config: TrainingConfig, model: BaseAlgorithm, eval_env: VecEnv):
    """Evaluate a model and either print the results to the console or upload them to WandB.

    Which method is used depends on the `type` specified in the run sub-config.

    Creates a new environment based on the information from the config.
    The environment is created in evaluation mode, which employs a different seed
    (`config.run.eval_seed` instead of `config.run.seed`)

    Args:
        config (TrainingConfig): The config object containing information about the model
        model (BaseAlgorithm): The model to evaluate
        eval_env (VecEnv): The environment to evaluate the model in
    """
    if config.run.type == "wandb":
        evaluate_model_wandb(config=config, model=model, eval_env=eval_env)
    else:
        evaluate_model_simple(config=config, model=model, eval_env=eval_env)


def load_and_evaluate_model(config: TrainingConfig):
    """Load a model from disk and evaluate it.

    Results are either printed to the console or uploaded to WandB.
    Which method is used depends on the `type` specified in the run sub-config.

    The environment created for evaluation uses the evaluation seed
    specified in the config (`config.run.eval_seed`).

    Args:
        config (TrainingConfig): The config object containing information about the model to load
            and the evaluation environment
    """
    eval_env = create_training_vec_env(config=config, evaluation_mode=True)
    model = load_model(
        config=config,
        env=eval_env,
        run_id=config.run.id,
        load_step=config.run.load_step
    )

    evaluate_model(config=config, model=model, eval_env=eval_env)

    eval_env.close()


def train_and_evaluate(config: TrainingConfig):
    """Train a model and evaluate it.

    If the `test_only` flag is set in the run sub-config,
    the model is only loaded and not trained before evaluation.
    For evaluation a new environment is created, which uses the evaluation seed specified in the config
    (`config.run.eval_seed`).

    Args:
        config (TrainingConfig): The config object describing the environment, model, and training process
    """
    if config.run.test_only:
        load_and_evaluate_model(config=config)
    else:
        model = run_training(config=config)
        if config.run.verbose:
            print("Finished training, evaluating model...")
        eval_env = create_training_vec_env(config=config, evaluation_mode=True)
        evaluate_model(config=config, model=model, eval_env=eval_env)<|MERGE_RESOLUTION|>--- conflicted
+++ resolved
@@ -246,38 +246,11 @@
     return kwargs
 
 
-<<<<<<< HEAD
-def _compose_action_based_expert_imitation_reward_wrapper_kwargs(config: TrainingConfig) -> Dict[str, Any]:
-    """Compose a dictionary of all configured keyword arguments for the `CartActionBasedExpertImitationRewardWrapper`.
-
-    Args:
-        config (Config): The config object containing information about the wrapper
-
-    Returns:
-        Dict[str, Any]: A dictionary of all configured keyword arguments
-            for the `CartActionBasedExpertImitationRewardWrapper`.
-    """
-    kwargs = OmegaConf.to_container(
-        cfg=deepcopy(config.wrappers.action_based_expert_imitation_reward),
-        resolve=True,
-        throw_on_missing=True,
-    )
-
-    del kwargs["rsi_prob"]
-    del kwargs["dataset_name"]
-
-    return kwargs
-
-
-=======
->>>>>>> adc5bab3
 def env_has_cartesian_action_space(config: TrainingConfig) -> bool:
     """Checks whether the wrapped environment has a Cartesian action space."""
     return hasattr(config.wrappers, "ik_position_delta") and config.wrappers.ik_position_delta is not None
 
 
-<<<<<<< HEAD
-=======
 def state_based_expert_imitation_reward_wrap_fn(
     config: TrainingConfig,
     env: gym.Env,
@@ -338,7 +311,6 @@
     return kwargs
 
 
->>>>>>> adc5bab3
 def action_based_expert_imitation_reward_wrap_fn(
     config: TrainingConfig,
     env: gym.Env,
@@ -346,11 +318,8 @@
     """Wrap the environment in an `CartActionBasedExpertImitationRewardWrapper`.
 
     If the config specifies a `rsi_prob` > 0, the environment is also wrapped in a `DatasetRSIWrapper`.
-<<<<<<< HEAD
-=======
     This step is omitted if the config specifies a state-based expert imitation reward wrapper,
     as the state-based wrapper already inherits from the dataset wrapper.
->>>>>>> adc5bab3
 
     Args:
         config (TrainingConfig): The config object containing information about the wrapper
@@ -365,16 +334,12 @@
     """
     assert hasattr(config, "expert") and config.expert is not None, "No expert specified in config!"
 
-<<<<<<< HEAD
-    if config.wrappers.action_based_expert_imitation_reward.rsi_prob is not None:
-=======
     if (
         config.wrappers.action_based_expert_imitation_reward.rsi_prob is not None and not (
             hasattr(config.wrappers, "state_based_expert_imitation_reward") and
             config.wrappers.state_based_expert_imitation_reward is not None
         )
     ):
->>>>>>> adc5bab3
         env = DatasetRSIWrapper(
             env=env,
             dataset_name=config.wrappers.action_based_expert_imitation_reward.dataset_name,
