--- conflicted
+++ resolved
@@ -25,12 +25,8 @@
     - robosuite==1.3.2
     - mujoco-py==2.1.2.14
     - opencv_python==4.5.5.64
-<<<<<<< HEAD
-    - pin==2.6.4
-    - envpool==0.6.1
-=======
     - eigenpy==2.7.14
     - hpp-fcl==2.1.3
     - pin==2.6.10
     - pybullet==3.2.1
->>>>>>> 3e6f4a92
+    - envpool==0.6.1